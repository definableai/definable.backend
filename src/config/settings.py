--- conflicted
+++ resolved
@@ -51,10 +51,6 @@
   razorpay_webhook_secret: str
   razorpay_key_secret: str
   composio_api_key: str
-<<<<<<< HEAD
-  gmail_auth_config: str
-=======
->>>>>>> 0e977e94
   composio_base_url: str
 
   # API Key Configuration
