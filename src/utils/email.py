"""Module for email service."""  # noqa: A005

import resend
from fastapi import HTTPException

from config.settings import settings

resend.api_key = settings.resend_api_key


async def send_invitation_email(
  email: str,
  organization_name: str,
  accept_url: str,
  reject_url: str,
) -> None:
  """Send invitation email to new team member."""
  try:
    params: resend.Emails.SendParams = {
      "from": "Team Invites <invites@dolbo.ai>",
      "to": email,
      "subject": f"You've been invited to join {organization_name}",
      "html": f"""
                  <div style="font-family: Arial, sans-serif; max-width: 600px; margin: 0 auto; padding: 20px;">
                      <h1 style="color: #2ecc71;">Welcome to {organization_name}!</h1>
                      <p>You've been invited to join our team. Please choose to accept or decline the invitation:</p>

<<<<<<< HEAD
  async def send_invitation_email(self, email: str, username: str, password: str, team_name: str) -> None:
    """Send invitation email to new team member."""
    try:
      params: resend.Emails.SendParams = {
        "from": "Team Invites <invites@dolbo.ai>",
        "to": email,
        "subject": f"You've been invited to join {team_name}",
        "html": f"""
                    <h1>Welcome to {team_name}!</h1>
                    <p>You've been invited to join the team. Here are your login credentials:</p>
                    <p><strong>Username:</strong> {username}</p>
                    <p><strong>Password:</strong> {password}</p>
                    <p>Please login and change your password immediately.</p>
                    <p><a href="{settings.frontend_url}/login">Click here to login</a></p>
                """,
      }
      resend.Emails.send(params)
    except Exception as e:
      raise HTTPException(status_code=500, detail=f"Failed to send invitation email: {str(e)}")

  async def send_password_reset_email(self, email: str, reset_token: str) -> None:
    """Send password reset email."""
    try:
      params: resend.Emails.SendParams = {
        "from": "Password Reset <noreply@dolbo.ai>",
        "to": email,
        "subject": "Password Reset Request",
        "html": f"""
                    <h1>Password Reset Request</h1>
                    <p>You have requested to reset your password. Click the link below to proceed:</p>
                    <p><a href="{settings.frontend_url}/reset-password?token={reset_token}">Reset Password</a></p>
                    <p>If you did not request this, please ignore this email.</p>
                    <p>This link will expire in 1 hour.</p>
                """,
      }
      resend.Emails.send(params)
    except Exception as e:
      raise HTTPException(status_code=500, detail=f"Failed to send password reset email: {str(e)}")
=======
                      <div style="margin: 30px 0;">
                          <a href="{accept_url}"
                              style="display: inline-block; padding: 12px 24px; background-color: #2ecc71; color: white; text-decoration: none; border-radius: 4px; margin-right: 10px;">
                              Accept Invitation
                          </a>
                          <a href="{reject_url}"
                              style="display: inline-block; padding: 12px 24px; background-color: #e74c3c; color: white; text-decoration: none; border-radius: 4px;">
                              Decline Invitation
                          </a>
                      </div>

                      <p style="color: #666; font-size: 14px;">
                          This invitation link will expire in 48 hours.<br>
                          If you didn't request this invitation, you can safely ignore this email.
                      </p>
                  </div>
              """,  # noqa: E501
    }
    resend.Emails.send(params)
  except Exception as e:
    raise HTTPException(status_code=500, detail=f"Failed to send invitation email: {str(e)}")
>>>>>>> bfda97d8
<|MERGE_RESOLUTION|>--- conflicted
+++ resolved
@@ -25,46 +25,6 @@
                       <h1 style="color: #2ecc71;">Welcome to {organization_name}!</h1>
                       <p>You've been invited to join our team. Please choose to accept or decline the invitation:</p>
 
-<<<<<<< HEAD
-  async def send_invitation_email(self, email: str, username: str, password: str, team_name: str) -> None:
-    """Send invitation email to new team member."""
-    try:
-      params: resend.Emails.SendParams = {
-        "from": "Team Invites <invites@dolbo.ai>",
-        "to": email,
-        "subject": f"You've been invited to join {team_name}",
-        "html": f"""
-                    <h1>Welcome to {team_name}!</h1>
-                    <p>You've been invited to join the team. Here are your login credentials:</p>
-                    <p><strong>Username:</strong> {username}</p>
-                    <p><strong>Password:</strong> {password}</p>
-                    <p>Please login and change your password immediately.</p>
-                    <p><a href="{settings.frontend_url}/login">Click here to login</a></p>
-                """,
-      }
-      resend.Emails.send(params)
-    except Exception as e:
-      raise HTTPException(status_code=500, detail=f"Failed to send invitation email: {str(e)}")
-
-  async def send_password_reset_email(self, email: str, reset_token: str) -> None:
-    """Send password reset email."""
-    try:
-      params: resend.Emails.SendParams = {
-        "from": "Password Reset <noreply@dolbo.ai>",
-        "to": email,
-        "subject": "Password Reset Request",
-        "html": f"""
-                    <h1>Password Reset Request</h1>
-                    <p>You have requested to reset your password. Click the link below to proceed:</p>
-                    <p><a href="{settings.frontend_url}/reset-password?token={reset_token}">Reset Password</a></p>
-                    <p>If you did not request this, please ignore this email.</p>
-                    <p>This link will expire in 1 hour.</p>
-                """,
-      }
-      resend.Emails.send(params)
-    except Exception as e:
-      raise HTTPException(status_code=500, detail=f"Failed to send password reset email: {str(e)}")
-=======
                       <div style="margin: 30px 0;">
                           <a href="{accept_url}"
                               style="display: inline-block; padding: 12px 24px; background-color: #2ecc71; color: white; text-decoration: none; border-radius: 4px; margin-right: 10px;">
@@ -86,4 +46,23 @@
     resend.Emails.send(params)
   except Exception as e:
     raise HTTPException(status_code=500, detail=f"Failed to send invitation email: {str(e)}")
->>>>>>> bfda97d8
+
+
+async def send_password_reset_email(email: str, reset_token: str) -> None:
+  """Send password reset email."""
+  try:
+    params: resend.Emails.SendParams = {
+      "from": "Password Reset <noreply@dolbo.ai>",
+      "to": email,
+      "subject": "Password Reset Request",
+      "html": f"""
+                  <h1>Password Reset Request</h1>
+                  <p>You have requested to reset your password. Click the link below to proceed:</p>
+                  <p><a href="{settings.frontend_url}/reset-password?token={reset_token}">Reset Password</a></p>
+                  <p>If you did not request this, please ignore this email.</p>
+                  <p>This link will expire in 1 hour.</p>
+              """,
+    }
+    resend.Emails.send(params)
+  except Exception as e:
+    raise HTTPException(status_code=500, detail=f"Failed to send password reset email: {str(e)}")