--- conflicted
+++ resolved
@@ -44,11 +44,7 @@
     }
 
     try:
-<<<<<<< HEAD
       async with httpx.AsyncClient(timeout=httpx.Timeout(30)) as client:
-=======
-      async with httpx.AsyncClient(timeout=httpx.Timeout(10)) as client:
->>>>>>> e7b86558
         response = await client.post(
           f"{self.base_url}/connected_accounts",
           headers=self.headers,
@@ -109,11 +105,7 @@
     }
 
     try:
-<<<<<<< HEAD
       async with httpx.AsyncClient(timeout=httpx.Timeout(30)) as client:
-=======
-      async with httpx.AsyncClient(timeout=httpx.Timeout(10)) as client:
->>>>>>> e7b86558
         response = await client.post(
           f"{self.base_url}/mcp/servers/generate",
           headers=self.headers,
@@ -135,11 +127,7 @@
         LibResponse[Dict[str, Any]]: List of instances
     """
     try:
-<<<<<<< HEAD
       async with httpx.AsyncClient(timeout=httpx.Timeout(30)) as client:
-=======
-      async with httpx.AsyncClient(timeout=httpx.Timeout(10)) as client:
->>>>>>> e7b86558
         response = await client.get(
           f"{self.base_url}/mcp/servers/{server_id}/instances",
           headers=self.headers,
