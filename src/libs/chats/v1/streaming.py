--- conflicted
+++ resolved
@@ -80,13 +80,10 @@
     effective_max_tokens = max_tokens
     if provider == "anthropic" and effective_max_tokens is None:
       effective_max_tokens = 1024
-<<<<<<< HEAD
-=======
       
     tools = []
     if thinking:
       tools.append(ReasoningTools(add_instructions=True))
->>>>>>> 646f5a90
 
     # Create agent with storage for memory retention
     agent = Agent(
