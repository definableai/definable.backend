--- conflicted
+++ resolved
@@ -53,12 +53,8 @@
     temperature: Optional[float] = None,
     max_tokens: Optional[int] = None,
     top_p: Optional[float] = None,
-<<<<<<< HEAD
-  ) -> AsyncGenerator[RunResponse, None]:
-=======
     thinking: bool = False,
 ) -> AsyncGenerator[RunResponse, None]:
->>>>>>> 1acde0be
     """Stream chat responses using Agno agent.
 
     Args:
@@ -96,12 +92,8 @@
         temperature=temperature,
         max_tokens=effective_max_tokens,
         top_p=top_p,
-<<<<<<< HEAD
-      ),  # type: ignore
-=======
       ), # type: ignore
       tools=tools or None,
->>>>>>> 1acde0be
       storage=self.storage,
       markdown=True,
       stream=True,
