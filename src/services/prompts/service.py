import re
from typing import Dict, List, Optional
from uuid import UUID

from fastapi import Depends, HTTPException
from sqlalchemy import func, or_, select, text
from sqlalchemy.ext.asyncio import AsyncSession
from sqlalchemy.orm import joinedload

from database import get_db
from dependencies.security import RBAC, JWTBearer
from models import PromptCategoryModel, PromptModel
from services.__base.acquire import Acquire

from .schema import (
  PaginatedPromptResponse,
  PromptCategoryCreate,
  PromptCategoryResponse,
  PromptCategoryUpdate,
  PromptCreate,
  PromptResponse,
  PromptUpdate,
  SortBy,
)


class PromptService:
  """Prompt service."""

  http_exposed = [
    "get=list_categories",
    "post=create_category",
    "put=update_category",
    "delete=delete_category",
    "get=get_category",
    "get=list_prompts",
    "post=create_prompt",
    "put=update_prompt",
    "delete=delete_prompt",
    "get=get_prompt",
    "get=list_all_prompts",
  ]

  def __init__(self, acquire: Acquire):
    """Initialize service."""
    self.acquire = acquire
    self.logger = acquire.logger
    self.logger.info("PromptService initialized")

  async def get_list_categories(
    self, active_only: bool = True, session: AsyncSession = Depends(get_db), user: dict = Depends(JWTBearer())
  ) -> List[PromptCategoryResponse]:
    """Get all prompt categories with prompt counts."""
    self.logger.info(f"Listing categories with active_only={active_only}")

    # Subquery to count prompts per category
    prompt_count = select(PromptModel.category_id, func.count(PromptModel.id).label("prompt_count")).group_by(PromptModel.category_id).subquery()

    # Main query with left join to include prompt counts
    query = select(
      PromptCategoryModel,
      prompt_count.c.prompt_count,
    ).join(
      prompt_count,
      PromptCategoryModel.id == prompt_count.c.category_id,
      isouter=True,
    )

    if active_only:
      query = query.where(PromptCategoryModel.is_active)

    query = query.order_by(PromptCategoryModel.display_order)

    result = await session.execute(query)
    categories_with_counts = result.all()
    self.logger.debug(f"Found {len(categories_with_counts)} categories")

    # Map results to the response model
    return [
      PromptCategoryResponse(
        id=category.id,
        name=category.name,
        description=category.description,
        icon_url=category.icon_url,
        display_order=category.display_order,
        count=prompt_count if prompt_count is not None else 0,
      )
      for category, prompt_count in categories_with_counts
    ]

  async def post_create_category(
    self, category_data: PromptCategoryCreate, session: AsyncSession = Depends(get_db), user: dict = Depends(JWTBearer())
  ) -> PromptCategoryResponse:
    """Create a new prompt category."""
    self.logger.info(f"Creating new prompt category: {category_data.name}")
    # Check if category with the same name already exists
    query = select(PromptCategoryModel).where(PromptCategoryModel.name == category_data.name)
    result = await session.execute(query)
    if result.scalars().first():
      self.logger.warning(f"Attempted to create duplicate category with name: {category_data.name}")
      raise HTTPException(status_code=400, detail="Category with this name already exists")

    # Create new category
    db_category = PromptCategoryModel(**category_data.model_dump())
    session.add(db_category)
    await session.commit()
    await session.refresh(db_category)
    self.logger.info(f"Created new prompt category id {db_category.id} and name '{db_category.name}'")
    return PromptCategoryResponse(
      id=db_category.id,
      name=db_category.name,
      description=db_category.description,
      icon_url=db_category.icon_url,
      display_order=db_category.display_order,
    )

  # TODO: we would be a superuser access becuase some resources are only managed by us
  async def put_update_category(
    self,
    category_id: UUID,
    category_data: PromptCategoryUpdate,
    session: AsyncSession = Depends(get_db),
    user: dict = Depends(JWTBearer()),
  ) -> PromptCategoryResponse:
    """Update a prompt category."""
    self.logger.info(f"Updating category with id: {category_id}")
    # Get the category
    query = select(PromptCategoryModel).where(PromptCategoryModel.id == category_id)
    result = await session.execute(query)
    category = result.scalars().first()

    if not category:
      self.logger.warning(f"Category not found with id: {category_id}")
      raise HTTPException(status_code=404, detail="Category not found")

    # Check for name uniqueness if name is being updated
    if category_data.name and category_data.name != category.name:
      self.logger.debug(f"Checking name uniqueness for: {category_data.name}")
      name_check = select(PromptCategoryModel).where(PromptCategoryModel.name == category_data.name, PromptCategoryModel.id != category_id)
      result = await session.execute(name_check)
      if result.scalars().first():
        self.logger.warning(f"Category name conflict: {category_data.name}")
        raise HTTPException(status_code=400, detail="Category with this name already exists")

    # Update category fields
    update_data = category_data.model_dump(exclude_unset=True)
    self.logger.debug(f"Updating fields: {', '.join(update_data.keys())}")
    for field, value in update_data.items():
      setattr(category, field, value)

    await session.commit()
    await session.refresh(category)
    self.logger.info(f"Category updated successfully: {category.id}")

    return PromptCategoryResponse.model_validate(category)

  async def delete_delete_category(
    self,
    category_id: UUID,
    session: AsyncSession = Depends(get_db),
    user: dict = Depends(JWTBearer()),
  ) -> Dict:
    """Delete a prompt category."""
    self.logger.info(f"Attempting to delete category: {category_id}")
    # Check if category exists
    query = select(PromptCategoryModel).where(PromptCategoryModel.id == category_id)
    result = await session.execute(query)
    category = result.scalars().first()

    if not category:
      self.logger.warning(f"Category not found for deletion: {category_id}")
      raise HTTPException(status_code=404, detail="Category not found")

    # Check if category has prompts
    prompt_count = await session.execute(select(func.count(PromptModel.id)).where(PromptModel.category_id == category_id))
    count = prompt_count.scalar_one()

    if count > 0:
      self.logger.warning(f"Cannot delete category {category_id} with {count} prompts")
      raise HTTPException(status_code=400, detail=f"Cannot delete category that has {count} prompts. Move or delete the prompts first.")

    # Delete the category
    await session.delete(category)
    await session.commit()
    self.logger.info(f"Category {category_id} deleted successfully")

    return {"message": "Category deleted successfully"}

  async def get_get_category(
    self,
    category_id: UUID,
    session: AsyncSession = Depends(get_db),
    user: dict = Depends(JWTBearer()),
  ) -> PromptCategoryResponse:
    """Get a prompt category by ID with prompt count using JOIN."""
    self.logger.info(f"Fetching category with id: {category_id}")

    # Subquery to count prompts per category
    prompt_count_subquery = select(PromptModel.category_id, func.count(PromptModel.id).label("count")).group_by(PromptModel.category_id).subquery()

    # Main query with LEFT JOIN to include prompt counts
    query = (
      select(PromptCategoryModel, prompt_count_subquery.c.count)
      .join(prompt_count_subquery, PromptCategoryModel.id == prompt_count_subquery.c.category_id, isouter=True)
      .where(PromptCategoryModel.id == category_id)
    )

    result = await session.execute(query)
    category_with_count = result.first()

    if not category_with_count or not category_with_count[0]:
      self.logger.warning(f"Category not found: {category_id}")
      raise HTTPException(status_code=404, detail="Category not found")

    category, count = category_with_count
    self.logger.debug(f"Retrieved category: {category.name} with {count or 0} prompts")

    # Ensure the count is not None (default to 0 if no prompts)
    validated_category = PromptCategoryResponse.model_validate(category)
    validated_category.count = count if count is not None else 0

    return validated_category

  async def get_list_prompts(
    self,
    org_id: UUID,
    search_query: Optional[str] = None,
    category_id: Optional[UUID] = None,
    include_public: bool = True,
    is_featured: Optional[bool] = None,
    sort_by: Optional[SortBy] = None,
    offset: int = 0,
    limit: int = 20,
    session: AsyncSession = Depends(get_db),
    user: dict = Depends(RBAC("prompts", "read")),
  ) -> PaginatedPromptResponse:
<<<<<<< HEAD
    """Get prompts with pagination and improved search."""
=======
    """Get prompts with enhanced sorting, pagination and optional full-text search."""
>>>>>>> 511b477b
    self.logger.info(
      f"Listing prompts for org: {org_id}, sort_by: {sort_by}, "
      f"search: {search_query}, category: {category_id}, "
      f"include_public: {include_public}, is_featured: {is_featured}"
    )

    # Base query with category eager loading
    base_query = select(PromptModel).options(joinedload(PromptModel.category))

    # Organization and visibility filters
    if include_public:
      base_query = base_query.where(or_(PromptModel.organization_id == org_id, PromptModel.is_public))
    else:
      base_query = base_query.where(PromptModel.organization_id == org_id)

    # Apply search if query provided
    if search_query:
      # Unified search with improved substring matching
      search_condition = or_(
        # Full-text search
        text(
          "to_tsvector('english', prompts.title || ' ' || prompts.content || ' ' || COALESCE(prompts.description, '')) "
          "@@ plainto_tsquery('english', :query)"
        ).bindparams(query=search_query),
        # Similarity search for partial matches
        func.similarity(PromptModel.title, search_query) > 0.1,
        func.similarity(PromptModel.content, search_query) > 0.05,
        # ILIKE for substring matching in title and content
        PromptModel.title.ilike(f"%{search_query}%"),
        PromptModel.content.ilike(f"%{search_query}%"),  # Added for content
      )
      base_query = base_query.where(search_condition)

    # Additional filters
    if category_id:
      base_query = base_query.where(PromptModel.category_id == category_id)

    if is_featured is not None:
      base_query = base_query.where(PromptModel.is_featured == is_featured)

    # Get total count (optimized)
    count_query = select(func.count()).select_from(base_query.subquery())
    total = await session.scalar(count_query) or 0
    self.logger.debug(f"Total matching prompts: {total}")

    # Apply sorting
    if sort_by == SortBy.RATING:
      base_query = base_query.order_by(text("(prompts.metadata->>'rating')::float DESC NULLS LAST"))
    elif sort_by == SortBy.RECENT:
      base_query = base_query.order_by(PromptModel.created_at.desc())
    elif sort_by == SortBy.ALPHABETICAL:
      base_query = base_query.order_by(PromptModel.title.asc())
    elif search_query:
      base_query = base_query.order_by(
        text(
          "ts_rank_cd(to_tsvector('english', prompts.title || ' ' || prompts.content || ' ' || COALESCE(prompts.description, '')), "
          "plainto_tsquery('english', :query)) DESC"
        ).bindparams(query=search_query)
      )
    else:
      base_query = base_query.order_by(PromptModel.created_at.desc())

    # Apply pagination
    query = base_query.offset(offset * limit).limit(limit + 1)

    # Execute query
    result = await session.execute(query)
    prompts = result.unique().scalars().all()

    # Pagination handling
    has_more = len(prompts) > limit
    prompts = prompts[:limit]
    self.logger.debug(f"Retrieved {len(prompts)} prompts, has_more: {has_more}")

    # Convert to response models
    prompt_responses = []
    for prompt in prompts:
      response_data = {
        **{k: v for k, v in prompt.__dict__.items() if k not in ["_sa_instance_state", "category"]},
        "category": PromptCategoryResponse.model_validate(prompt.category),
        "rating": prompt.metadata["rating"] if prompt.metadata and "rating" in prompt.metadata else None,
      }

      # Add search highlighting if searching
      if search_query:
        response_data["title"] = self._highlight_search_terms(prompt.title, search_query)
        if prompt.description:
          response_data["description"] = self._highlight_search_terms(
            prompt.description[:300] + "..." if len(prompt.description) > 300 else prompt.description, search_query
          )
        # Also highlight in content preview (first 200 chars)
        if prompt.content:
          content_preview = prompt.content[:200] + "..." if len(prompt.content) > 200 else prompt.content
          response_data["content"] = self._highlight_search_terms(content_preview, search_query)

      prompt_responses.append(PromptResponse(**response_data))

    return PaginatedPromptResponse(prompts=prompt_responses, total=total, has_more=has_more)

  async def post_create_prompt(
    self,
    org_id: UUID,
    category_id: UUID,
    prompt_data: PromptCreate,
    session: AsyncSession = Depends(get_db),
    user: dict = Depends(JWTBearer()),
  ) -> PromptResponse:
    """Create a new prompt."""
    self.logger.info(f"Creating new prompt for org: {org_id} in category: {category_id}")
    # Verify that category exists and acrive
    category_query = select(PromptCategoryModel).where(PromptCategoryModel.id == category_id, PromptCategoryModel.is_active)
    result = await session.execute(category_query)
    category = result.scalars().first()

    if not category:
      self.logger.warning(f"Category not found or inactive: {category_id}")
      raise HTTPException(status_code=404, detail="Category not found")

    # Create the prompt
    new_prompt = PromptModel(**prompt_data.model_dump(), creator_id=user["id"], organization_id=org_id, category_id=category_id)

    session.add(new_prompt)
    await session.commit()
    await session.refresh(new_prompt)
    self.logger.info(f"Created new prompt with id: {new_prompt.id}")

    # Get the prompt with category joined
    query = select(PromptModel).options(joinedload(PromptModel.category)).where(PromptModel.id == new_prompt.id)
    result = await session.execute(query)
    prompt_with_category = result.unique().scalar_one()

    # Convert to response model
    return PromptResponse(**{
      **{k: v for k, v in prompt_with_category.__dict__.items() if k not in ["_sa_instance_state", "category"]},
      "category": PromptCategoryResponse.model_validate(prompt_with_category.category),
    })

  async def put_update_prompt(
    self,
    org_id: UUID,
    category_id: UUID,
    prompt_id: UUID,
    prompt_data: PromptUpdate,
    session: AsyncSession = Depends(get_db),
    user: dict = Depends(RBAC("prompts", "write")),
  ) -> PromptResponse:
    """Update a prompt."""
    self.logger.info(f"Updating prompt: {prompt_id} in org: {org_id}, category: {category_id}")

    # check if category exists
    category_query = select(PromptCategoryModel).where(PromptCategoryModel.id == category_id, PromptCategoryModel.is_active)
    result = await session.execute(category_query)
    category = result.scalars().first()

    if not category:
      self.logger.warning(f"Category not found: {category_id}")
      raise HTTPException(status_code=404, detail="Category not found")

    # Get the prompt and verify ownership
    query = (
      select(PromptModel)
      .options(joinedload(PromptModel.category))
      .where(PromptModel.id == prompt_id, PromptModel.organization_id == org_id, PromptModel.category_id == category_id)
    )
    result = await session.execute(query)
    prompt = result.unique().scalar_one_or_none()

    if not prompt:
      self.logger.warning(f"Prompt not found or access denied: {prompt_id}")
      raise HTTPException(status_code=404, detail="Prompt not found or you don't have access")

    # Update prompt fields
    update_data = prompt_data.model_dump(exclude_unset=True)
    self.logger.debug(f"Updating prompt fields: {', '.join(update_data.keys())}")
    for field, value in update_data.items():
      setattr(prompt, field, value)

    await session.commit()
    await session.refresh(prompt)
    self.logger.info(f"Prompt updated successfully: {prompt_id}")

    # Get the updated prompt with category
    query = select(PromptModel).options(joinedload(PromptModel.category)).where(PromptModel.id == prompt_id)
    result = await session.execute(query)
    updated_prompt = result.unique().scalar_one()

    # Convert to response model
    return PromptResponse(**{
      **{k: v for k, v in updated_prompt.__dict__.items() if k not in ["_sa_instance_state", "category"]},
      "category": PromptCategoryResponse.model_validate(updated_prompt.category),
    })

  async def delete_delete_prompt(
    self,
    org_id: UUID,
    prompt_id: UUID,
    session: AsyncSession = Depends(get_db),
    user: dict = Depends(RBAC("prompts", "delete")),
  ) -> Dict:
    """Delete a prompt."""
    self.logger.info(f"Attempting to delete prompt: {prompt_id} in org: {org_id}")
    # Get the prompt and verify ownership
    query = select(PromptModel).where(PromptModel.id == prompt_id, PromptModel.organization_id == org_id)
    result = await session.execute(query)
    prompt = result.scalars().first()

    if not prompt:
      self.logger.warning(f"Prompt not found or access denied for deletion: {prompt_id}")
      raise HTTPException(status_code=404, detail="Prompt not found or you don't have access")

    # Delete the prompt
    await session.delete(prompt)
    await session.commit()
    self.logger.info(f"Prompt {prompt_id} deleted successfully")

    return {"message": "Prompt deleted successfully"}

  async def get_list_all_prompts(
    self,
    search_query: Optional[str] = None,
    category_id: Optional[UUID] = None,
    is_featured: Optional[bool] = None,
    sort_by: Optional[SortBy] = None,
    offset: int = 0,
    limit: int = 20,
    session: AsyncSession = Depends(get_db),
    user: dict = Depends(JWTBearer()),
  ) -> PaginatedPromptResponse:
    """Get all public prompts with enhanced sorting options."""
    self.logger.info(f"Listing prompts - Sort: {sort_by}, Search: {search_query}, Category: {category_id}, Featured: {is_featured}")

    # Base query with eager loading
    base_query = select(PromptModel).options(joinedload(PromptModel.category))
    base_query = base_query.where(PromptModel.is_public)

<<<<<<< HEAD
    # Apply search if provided
    if search_query:
      # Unified search with improved substring matching
      search_condition = or_(
        # Full-text search
        text(
          "to_tsvector('english', prompts.title || ' ' || prompts.content || ' ' || COALESCE(prompts.description, '')) "
          "@@ plainto_tsquery('english', :query)"
        ).bindparams(query=search_query),
        # Similarity search for partial matches
        func.similarity(PromptModel.title, search_query) > 0.1,
        func.similarity(PromptModel.content, search_query) > 0.05,
        # ILIKE for substring matching in title and content
        PromptModel.title.ilike(f"%{search_query}%"),
        PromptModel.content.ilike(f"%{search_query}%"),  # Added this line for content
      )
      base_query = base_query.where(search_condition)  # Fixed indentation
=======
    # Search filter
    if search_query:
      base_query = base_query.where(
        text("""
                to_tsvector('english',
                    prompts.title || ' ' ||
                    prompts.content || ' ' ||
                    COALESCE(prompts.description, '')
                ) @@ plainto_tsquery('english', :query)
            """).bindparams(query=search_query)
      )
>>>>>>> 511b477b

    # Additional filters
    if category_id:
      base_query = base_query.where(PromptModel.category_id == category_id)
    if is_featured is not None:
      base_query = base_query.where(PromptModel.is_featured == is_featured)

<<<<<<< HEAD
    # Get total count
    count_query = select(func.count()).select_from(base_query.subquery())
    total = await session.scalar(count_query) or 0

    # Apply sorting
    if search_query:
=======
    # Count total
    total = await session.scalar(select(func.count()).select_from(base_query.subquery())) or 0

    # Sorting logic
    if sort_by == SortBy.RATING:
      base_query = base_query.order_by(text("(prompts.metadata->>'rating')::float DESC NULLS LAST"))
    elif sort_by == SortBy.RECENT:
      base_query = base_query.order_by(PromptModel.created_at.desc())
    elif sort_by == SortBy.ALPHABETICAL:
      base_query = base_query.order_by(PromptModel.title.asc())
    elif search_query:
>>>>>>> 511b477b
      base_query = base_query.order_by(
        text("""
                ts_rank_cd(
                    to_tsvector('english',
                        prompts.title || ' ' ||
                        prompts.content || ' ' ||
                        COALESCE(prompts.description, '')
                    ),
                    plainto_tsquery('english', :query)
                ) DESC
            """).bindparams(query=search_query)
      )
    else:
      base_query = base_query.order_by(PromptModel.created_at.desc())

<<<<<<< HEAD
    # Apply pagination
    query = base_query.offset(offset * limit).limit(limit + 1)
    result = await session.execute(query)
=======
    # Pagination
    result = await session.execute(base_query.offset(offset).limit(limit + 1))
>>>>>>> 511b477b
    prompts = result.unique().scalars().all()
    has_more = len(prompts) > limit
    prompts = prompts[:limit]

<<<<<<< HEAD
    # Convert to response models
=======
    # Build response
>>>>>>> 511b477b
    prompt_responses = []
    for prompt in prompts:
      response_data = {
        **{k: v for k, v in prompt.__dict__.items() if k not in ["_sa_instance_state", "category"]},
        "category": PromptCategoryResponse.model_validate(prompt.category),
        "rating": prompt.metadata["rating"] if prompt.metadata and "rating" in prompt.metadata else None,
      }

      if search_query:
        response_data["title"] = self._highlight_search_terms(prompt.title, search_query)
        if prompt.description:
          response_data["description"] = self._highlight_search_terms(
            prompt.description[:300] + "..." if len(prompt.description) > 300 else prompt.description,
            search_query,
          )
        # Also highlight in content preview (first 200 chars)
        if prompt.content:
          content_preview = prompt.content[:200] + "..." if len(prompt.content) > 200 else prompt.content
          response_data["content"] = self._highlight_search_terms(content_preview, search_query)

      prompt_responses.append(PromptResponse(**response_data))

    return PaginatedPromptResponse(prompts=prompt_responses, total=total, has_more=has_more)

  ### PRIVATE METHODS ###

  def _highlight_search_terms(self, text: str, query: str) -> str:
    """Highlight search terms in text with <mark> tags, supporting both whole words and partial matches."""
    if not text or not query:
      return text

    # Case-insensitive replacement
    pattern = re.compile(re.escape(query), re.IGNORECASE)
    result = pattern.sub(lambda m: f"<mark>{m.group(0)}</mark>", text)

    return result<|MERGE_RESOLUTION|>--- conflicted
+++ resolved
@@ -234,11 +234,7 @@
     session: AsyncSession = Depends(get_db),
     user: dict = Depends(RBAC("prompts", "read")),
   ) -> PaginatedPromptResponse:
-<<<<<<< HEAD
-    """Get prompts with pagination and improved search."""
-=======
     """Get prompts with enhanced sorting, pagination and optional full-text search."""
->>>>>>> 511b477b
     self.logger.info(
       f"Listing prompts for org: {org_id}, sort_by: {sort_by}, "
       f"search: {search_query}, category: {category_id}, "
@@ -474,7 +470,6 @@
     base_query = select(PromptModel).options(joinedload(PromptModel.category))
     base_query = base_query.where(PromptModel.is_public)
 
-<<<<<<< HEAD
     # Apply search if provided
     if search_query:
       # Unified search with improved substring matching
@@ -492,19 +487,6 @@
         PromptModel.content.ilike(f"%{search_query}%"),  # Added this line for content
       )
       base_query = base_query.where(search_condition)  # Fixed indentation
-=======
-    # Search filter
-    if search_query:
-      base_query = base_query.where(
-        text("""
-                to_tsvector('english',
-                    prompts.title || ' ' ||
-                    prompts.content || ' ' ||
-                    COALESCE(prompts.description, '')
-                ) @@ plainto_tsquery('english', :query)
-            """).bindparams(query=search_query)
-      )
->>>>>>> 511b477b
 
     # Additional filters
     if category_id:
@@ -512,26 +494,12 @@
     if is_featured is not None:
       base_query = base_query.where(PromptModel.is_featured == is_featured)
 
-<<<<<<< HEAD
     # Get total count
     count_query = select(func.count()).select_from(base_query.subquery())
     total = await session.scalar(count_query) or 0
 
     # Apply sorting
     if search_query:
-=======
-    # Count total
-    total = await session.scalar(select(func.count()).select_from(base_query.subquery())) or 0
-
-    # Sorting logic
-    if sort_by == SortBy.RATING:
-      base_query = base_query.order_by(text("(prompts.metadata->>'rating')::float DESC NULLS LAST"))
-    elif sort_by == SortBy.RECENT:
-      base_query = base_query.order_by(PromptModel.created_at.desc())
-    elif sort_by == SortBy.ALPHABETICAL:
-      base_query = base_query.order_by(PromptModel.title.asc())
-    elif search_query:
->>>>>>> 511b477b
       base_query = base_query.order_by(
         text("""
                 ts_rank_cd(
@@ -547,23 +515,15 @@
     else:
       base_query = base_query.order_by(PromptModel.created_at.desc())
 
-<<<<<<< HEAD
-    # Apply pagination
+# Apply pagination
     query = base_query.offset(offset * limit).limit(limit + 1)
     result = await session.execute(query)
-=======
-    # Pagination
-    result = await session.execute(base_query.offset(offset).limit(limit + 1))
->>>>>>> 511b477b
+    
     prompts = result.unique().scalars().all()
     has_more = len(prompts) > limit
     prompts = prompts[:limit]
 
-<<<<<<< HEAD
     # Convert to response models
-=======
-    # Build response
->>>>>>> 511b477b
     prompt_responses = []
     for prompt in prompts:
       response_data = {
