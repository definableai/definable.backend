from pathlib import Path
from typing import AsyncIterator, List
from uuid import UUID, uuid4
import tempfile

from docling.chunking import HybridChunker
from docling.datamodel.base_models import InputFormat
from docling.document_converter import (
  DocumentConverter,
  ExcelFormatOption,
  PdfFormatOption,
  WordFormatOption,
)
from docling.pipeline.simple_pipeline import SimplePipeline
from docling.pipeline.standard_pdf_pipeline import StandardPdfPipeline
from langchain_core.documents import Document as LangChainDocument
from langchain_openai import OpenAIEmbeddings
from langchain_postgres import PGVector
from langchain_text_splitters import RecursiveCharacterTextSplitter

from database import async_engine
from libs.s3.v1 import s3_client
from models import KBDocumentModel


class DoclingFileLoader:
  """File loader using Docling for document processing."""

  def __init__(self, kb_id: UUID, document: KBDocumentModel):
    self.kb_id = kb_id
    self.document = document
    self.file_path = ""

    # Initialize the document converter with format options
    self.converter = DocumentConverter(
      allowed_formats=[
        InputFormat.PDF,
        InputFormat.IMAGE,
        InputFormat.DOCX,
        InputFormat.XLSX,
        InputFormat.PPTX,
        InputFormat.HTML,
        InputFormat.MD,
        InputFormat.ASCIIDOC,
        InputFormat.CSV,
        InputFormat.XML_JATS,
        InputFormat.XML_USPTO,
      ],
      format_options={
        InputFormat.PDF: PdfFormatOption(
          pipeline_cls=StandardPdfPipeline,
        ),
        InputFormat.DOCX: WordFormatOption(
          pipeline_cls=SimplePipeline,
        ),
        InputFormat.XLSX: ExcelFormatOption(
          pipeline_cls=SimplePipeline,
        ),
      },
    )

    self.chunker = HybridChunker()

  def _get_input_format(self) -> InputFormat:
    """Determine the input format based on file extension."""
    file_ext = self.document.source_metadata.get("file_type", "").lower()

    # Map file extensions to Docling input formats
    format_mapping = {
      "pdf": InputFormat.PDF,
      "docx": InputFormat.DOCX,
      "xlsx": InputFormat.XLSX,
      "pptx": InputFormat.PPTX,
      "html": InputFormat.HTML,
      "htm": InputFormat.HTML,
      "md": InputFormat.MD,
      "asciidoc": InputFormat.ASCIIDOC,
      "adoc": InputFormat.ASCIIDOC,
      "csv": InputFormat.CSV,
      "xml": InputFormat.XML_JATS,
      "nxml": InputFormat.XML_JATS,
      "uspto": InputFormat.XML_USPTO,
      "jpg": InputFormat.IMAGE,
      "jpeg": InputFormat.IMAGE,
      "png": InputFormat.IMAGE,
      "tiff": InputFormat.IMAGE,
      "bmp": InputFormat.IMAGE,
    }

    return format_mapping.get(file_ext, InputFormat.MD)

  async def load(self) -> AsyncIterator[LangChainDocument]:
    """Load document using Docling or text fallback."""
    print(f"Loading document: {self.document.source_metadata.get('original_filename')}")

    try:
<<<<<<< HEAD
      # Download file from S3 to temp location asynchronously
=======
      # Download file from S3
>>>>>>> 1556daf7
      file_content = await s3_client.download_file(self.document.source_metadata["s3_key"])
      temp_path = str(Path(tempfile.gettempdir()) / str(self.document.id))

      # Write file asynchronously using asyncio
      import aiofiles  # type: ignore

      async with aiofiles.open(temp_path, "wb") as f:
        await f.write(file_content.read())

      self.file_path = temp_path
      file_ext = self.document.source_metadata.get("file_type", "").lower()

      # Try Docling for supported formats
      if file_ext in ["pdf", "docx", "xlsx", "pptx", "html", "htm", "md", "asciidoc", "adoc", "csv", "xml", "nxml", "uspto"]:
        try:
          print(f"Using Docling for {file_ext}")
          async for doc in self._load_with_docling():
            yield doc
          return
        except Exception as e:
          print(f"Docling failed for {file_ext}: {str(e)}")

      # Fallback to text processing for txt, json, and failed Docling attempts
      print(f"Using text processing for {file_ext}")
      async for doc in self._load_with_text():
        yield doc

    finally:
      if self.file_path and Path(self.file_path).exists():
        Path(self.file_path).unlink()

  async def _load_with_docling(self) -> AsyncIterator[LangChainDocument]:
    """Load document using Docling."""
    conversion_result = self.converter.convert(self.file_path)
    doc = conversion_result.document
    chunks = self.chunker.chunk(doc)

    for idx, chunk in enumerate(chunks, start=1):
      metadata = {
        "id": str(uuid4()),
        "kb_id": str(self.kb_id),
        "doc_id": str(self.document.id),
        "title": self.document.title,
        "file_type": self.document.source_metadata["file_type"],
        "original_filename": self.document.source_metadata["original_filename"],
        "tokens": len(chunk.text),
        "chunk_id": idx,
      }

      yield LangChainDocument(page_content=chunk.text, metadata=metadata)

  async def _load_with_text(self) -> AsyncIterator[LangChainDocument]:
    """Load document using simple text processing."""
    with open(self.file_path, "r", encoding="utf-8") as f:
      content = f.read()

    text_splitter = RecursiveCharacterTextSplitter(
      chunk_size=500,
      chunk_overlap=50,
      length_function=len,
    )

    chunks = text_splitter.split_text(content)

    for idx, chunk_text in enumerate(chunks, start=1):
      text_metadata = {
        "id": str(uuid4()),
        "kb_id": str(self.kb_id),
        "doc_id": str(self.document.id),
        "title": self.document.title,
        "file_type": self.document.source_metadata["file_type"],
        "original_filename": self.document.source_metadata["original_filename"],
        "tokens": len(chunk_text.split()),
        "chunk_id": idx,
      }

      yield LangChainDocument(page_content=chunk_text, metadata=text_metadata)


class DocumentProcessor:
  """Process documents for vector storage."""

  def __init__(self, embedding_model: str = "text-embedding-3-large", chunk_size: int = 500, chunk_overlap: int = 50):
    self.embedding_model = embedding_model
    self.chunk_size = chunk_size
    self.chunk_overlap = chunk_overlap

  async def process_document(self, kb_id: UUID, documents: List[KBDocumentModel], collection_name: str) -> None:
    """Process a single document - load, chunk, and store in vector DB."""
    try:
      # Initialize vector store
      vectorstore = PGVector(
        embeddings=OpenAIEmbeddings(model=self.embedding_model),
        collection_name=collection_name,
        connection=async_engine,
        use_jsonb=True,
        create_extension=False,
      )

      lc_documents: List[LangChainDocument] = []
      for document in documents:
        # Check if document has s3_key (file document) or existing content (URL document)
        if document.source_metadata.get("s3_key"):
          # File document - use DoclingFileLoader to download from S3 and process
          loader = DoclingFileLoader(kb_id=kb_id, document=document)
          async for doc in loader.load():
            lc_documents.append(doc)
        elif document.content:
          # URL document - use existing content directly
          chunks = await self._chunk_text_content(document, kb_id)
          lc_documents.extend(chunks)
        else:
          raise Exception(f"Document {document.id} has no s3_key and no content available")

      # Store in vector DB
      await vectorstore.aadd_documents(lc_documents)

    except Exception as e:
      raise Exception(f"Error processing document {document.id}: {str(e)}")

  async def _chunk_text_content(self, document: KBDocumentModel, kb_id: UUID) -> List[LangChainDocument]:
    """Chunk text content for URL documents that don't have files."""
    # Create text splitter with the same settings as file processing
    text_splitter = RecursiveCharacterTextSplitter(
      chunk_size=self.chunk_size,
      chunk_overlap=self.chunk_overlap,
      length_function=len,
    )

    # Split the content into chunks
    text_chunks = text_splitter.split_text(document.content)

    # Convert to LangChain documents with metadata
    lc_documents = []
    for idx, chunk_text in enumerate(text_chunks, start=1):
      metadata = {
        "id": str(uuid4()),
        "kb_id": str(kb_id),
        "doc_id": str(document.id),
        "title": document.title,
        "chunk_id": idx,
        "tokens": len(chunk_text.split()),
        "source_type": "url",
      }

      # Add URL-specific metadata if available
      if document.source_metadata.get("url"):
        metadata["source_url"] = document.source_metadata["url"]

      lc_doc = LangChainDocument(page_content=chunk_text, metadata=metadata)
      lc_documents.append(lc_doc)

    return lc_documents<|MERGE_RESOLUTION|>--- conflicted
+++ resolved
@@ -94,11 +94,7 @@
     print(f"Loading document: {self.document.source_metadata.get('original_filename')}")
 
     try:
-<<<<<<< HEAD
       # Download file from S3 to temp location asynchronously
-=======
-      # Download file from S3
->>>>>>> 1556daf7
       file_content = await s3_client.download_file(self.document.source_metadata["s3_key"])
       temp_path = str(Path(tempfile.gettempdir()) / str(self.document.id))
 
