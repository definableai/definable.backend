import json
import os
import mimetypes
import tempfile
import uuid
from datetime import datetime, timezone
from io import BytesIO
from typing import AsyncGenerator, Dict, List, Optional, Union
from uuid import UUID

import httpx
from agno.media import File, Image
from fastapi import Depends, HTTPException, UploadFile, status
from fastapi.responses import JSONResponse, StreamingResponse
from sqlalchemy import and_, select, text
from sqlalchemy.ext.asyncio import AsyncSession

from config.settings import settings
from database import get_db
from dependencies.security import RBAC, JWTBearer
from libs.chats.v1 import LLMFactory, generate_chat_name, generate_prompts_stream
from libs.s3.v1 import S3Client
from libs.speech.v1 import transcribe
from models import ChatModel, ChatUploadModel, LLMModel, MessageModel
from models.agent_model import AgentModel
from models.prompt_model import PromptModel
from services.__base.acquire import Acquire
from utils.charge import Charge

from .schema import (
  AllUploads,
  BulkDeleteRequest,
  ChatFileUploadResponse,
  ChatSessionCreate,
  ChatSessionResponse,
  ChatSessionUpdate,
  ChatSessionWithMessages,
  ChatSettings,
  ChatStatus,
  ChatUploadData,
  MessageCreate,
  MessageResponse,
  MessageRole,
  PromptData,
  TextInput,
)


class ChatService:
  """Chat service for managing chat sessions and messages."""

  http_exposed = [
    "get=list",
    "post=send_message",
    "post=chat_with_model",
    "delete=delete_session",
    "post=bulk_delete_sessions",
    "post=upload_file",
    "post=transcribe",
    "post=generate_prompts",
    "post=prompt",
  ]

  def __init__(self, acquire: Acquire):
    """Initialize service."""
    self.acquire = acquire
    self.llm_factory = LLMFactory()
    self.chunk_size = 10
    self.s3_client = S3Client(bucket="chats")
    self.logger = acquire.logger
    self.ws_manager = acquire.ws_manager

  async def post(
    self,
    org_id: UUID,
    data: ChatSessionCreate,
    session: AsyncSession = Depends(get_db),
    user: dict = Depends(RBAC("chats", "write")),
  ) -> JSONResponse:
    """Create a new chat session."""
    # Prepare metadata with settings if provided
    metadata = {}
    if data.settings:
      metadata["settings"] = data.settings.dict(exclude_none=True)

    db_session = ChatModel(
      title=data.title or "New Chat",
      status=data.status,
      user_id=user["id"],
      org_id=user["org_id"],
      _metadata=metadata,
    )

    session.add(db_session)
    await session.commit()
    await session.refresh(db_session)

    return JSONResponse(
      status_code=status.HTTP_201_CREATED,
      content={"id": str(db_session.id), "message": "Chat session created successfully"},
    )

  async def put(
    self,
    chat_id: UUID,
    org_id: UUID,
    data: ChatSessionUpdate,
    session: AsyncSession = Depends(get_db),
    user: dict = Depends(RBAC("chats", "write")),
  ) -> JSONResponse:
    """Update an existing chat session."""
    # Get session
    query = select(ChatModel).where(
      and_(
        ChatModel.id == chat_id,
        ChatModel.user_id == user["id"],
        ChatModel.org_id == org_id,
      )
    )
    result = await session.execute(query)
    db_session = result.scalar_one_or_none()

    if not db_session:
      raise HTTPException(status_code=status.HTTP_404_NOT_FOUND, detail="Chat session not found")

    # Update fields
    if data.title is not None:
      db_session.title = data.title
    if data.status is not None:
      db_session.status = data.status

    # Update settings if provided
    if data.settings is not None:
      if not db_session._metadata:
        db_session._metadata = {}
      db_session._metadata["settings"] = data.settings.dict(exclude_none=True)

    await session.commit()
    await session.refresh(db_session)

    return JSONResponse(
      status_code=status.HTTP_200_OK,
      content={"id": str(db_session.id), "message": "Chat session updated successfully"},
    )

  async def get(
    self,
    chat_id: UUID,
    org_id: UUID,
    session: AsyncSession = Depends(get_db),
    user: dict = Depends(RBAC("chats", "read")),
  ) -> ChatSessionWithMessages:
    """Get a single chat session with its messages."""
    query = select(ChatModel).where(
      and_(
        ChatModel.id == chat_id,
        ChatModel.user_id == user["id"],
        ChatModel.org_id == user["org_id"],
      )
    )
    result = await session.execute(query)
    db_session = result.scalar_one_or_none()

    if not db_session:
      raise HTTPException(status_code=status.HTTP_404_NOT_FOUND, detail="Chat session not found")

    # Get messages
    query = select(MessageModel).where(MessageModel.chat_session_id == chat_id).order_by(MessageModel.created_at)
    result = await session.execute(query)
    messages = result.scalars().all()

    message_responses = []

    # Get all message IDs for this chat session
    message_ids = [msg.id for msg in messages]

    # Get all uploads for this chat session in a single query
    all_uploads_query = select(
      ChatUploadModel.id,
      ChatUploadModel.message_id,
      ChatUploadModel.filename,
      ChatUploadModel.file_size,
      ChatUploadModel.content_type,
      ChatUploadModel.url,
    ).where(ChatUploadModel.message_id.in_(message_ids))
    all_uploads_result = await session.execute(all_uploads_query)

    # Create a dictionary to hold uploads by message_id
    uploads_by_message: Dict[str, List[ChatUploadData]] = {}
    all_upload_items = []

    for row in all_uploads_result.mappings():
      upload_data = ChatUploadData(
        id=row.id,
        message_id=row.message_id,
        filename=row.filename,
        file_size=row.file_size,
        content_type=row.content_type,
        url=row.url,
      )

      # Add to the list of all uploads
      all_upload_items.append(upload_data)

      # Organize by message_id for message-specific uploads
      msg_id = row.message_id
      if msg_id not in uploads_by_message:
        uploads_by_message[msg_id] = []
      uploads_by_message[msg_id].append(upload_data)

    # Process each message and include prompt_data if prompt_id exists
    for msg in messages:
      prompt_data = None
      if msg.prompt_id:
        prompt_model = await self._get_prompt(msg.prompt_id, session)
        prompt_data = PromptData(
          id=prompt_model.id,
          title=prompt_model.title,
          description=prompt_model.description,
          content=prompt_model.content,
        )

      message_responses.append(
        MessageResponse(
          id=msg.id,
          content=msg.content,
          role=msg.role,
          chat_session_id=msg.chat_session_id,
          parent_message_id=msg.parent_message_id,
          model_id=msg.model_id,
          agent_id=msg.agent_id,
          prompt_data=prompt_data,  # Include the prompt_data here
          metadata=msg._metadata,
          created_at=msg.created_at.isoformat(),
        )
      )

    # Create the uploads model
    uploads_model = AllUploads(uploads=all_upload_items)

    return ChatSessionWithMessages(
      id=db_session.id,
      title=db_session.title,
      status=db_session.status,
      org_id=db_session.org_id,
      user_id=db_session.user_id,
      metadata=db_session._metadata,
      settings=self._get_chat_settings(db_session),
      created_at=db_session.created_at.isoformat(),
      updated_at=db_session.updated_at.isoformat(),
      messages=message_responses,
      uploads=uploads_model.uploads,
    )

  async def get_list(
    self,
    org_id: UUID,
    status: Optional[ChatStatus] = None,
    session: AsyncSession = Depends(get_db),
    user: dict = Depends(RBAC("chats", "read")),
  ) -> List[ChatSessionResponse]:
    """Get list of chat sessions for the user."""
    if status:
      query = (
        select(ChatModel)
        .where(
          and_(
            ChatModel.user_id == user["id"],
            ChatModel.org_id == user["org_id"],
            ChatModel.status == status,
          )
        )
        .order_by(ChatModel.updated_at.desc())
      )
    else:
      query = (
        select(ChatModel)
        .where(
          and_(
            ChatModel.user_id == user["id"],
            ChatModel.org_id == user["org_id"],
          )
        )
        .order_by(ChatModel.updated_at.desc())
      )

    result = await session.execute(query)
    db_sessions = result.scalars().all()

    return [
      ChatSessionResponse(
        id=db_session.id,
        title=db_session.title,
        status=db_session.status,
        org_id=db_session.org_id,
        user_id=db_session.user_id,
        metadata=db_session._metadata,
        settings=self._get_chat_settings(db_session),
        created_at=db_session.created_at.isoformat(),
        updated_at=db_session.updated_at.isoformat(),
      )
      for db_session in db_sessions
    ]

  async def post_send_message(
    self,
    message_data: MessageCreate,
    org_id: UUID,
    agent_id: Optional[UUID] = None,
    chat_id: Optional[UUID] = None,
    instruction_id: Optional[UUID] = None,
    model_id: Optional[UUID] = None,
    temperature: Optional[float] = None,
    max_tokens: Optional[int] = None,
    top_p: Optional[float] = None,
    session: AsyncSession = Depends(get_db),
    user: dict = Depends(RBAC("chats", "write")),
  ) -> StreamingResponse:
    """Send a message to a chat session."""
    is_new_chat = False
    db_session = None
    user_id = user["id"]
    prompt = None
    charge = None

    self.logger.info(f"Processing message request for model={model_id}, agent={agent_id}, chat={chat_id}")

    try:
      if not model_id and not agent_id:
        raise HTTPException(
          status_code=status.HTTP_400_BAD_REQUEST,
          detail="Either model_id or agent_id must be provided",
        )

      # Handle chat session creation/verification
      if not chat_id:
        db_session = ChatModel(
          title="New Chat",
          status=ChatStatus.ACTIVE,
          user_id=user_id,
          org_id=org_id,
        )
        session.add(db_session)
        await session.commit()
        await session.refresh(db_session)
        chat_id = db_session.id
        is_new_chat = True
        self.logger.info(f"Created new chat: {chat_id}")
      else:
        query = select(ChatModel).where(
          and_(
            ChatModel.id == chat_id,
            ChatModel.user_id == user["id"],
            ChatModel.org_id == user["org_id"],
          )
        )
        result = await session.execute(query)
        db_session = result.scalar_one_or_none()
        if not db_session:
          raise HTTPException(
            status_code=status.HTTP_404_NOT_FOUND,
            detail="Chat session not found",
          )
        # Flag to update the chat title if it's "New Chat"
        is_new_chat = db_session.title == "New Chat"

      # Get effective settings (saved + provided) and save any new settings
      effective_temp, effective_max, effective_top_p = self._get_effective_settings(
        db_session, temperature, max_tokens, top_p
      )

      # Save any new settings provided
      if any(x is not None for x in [temperature, max_tokens, top_p]):
        self._save_settings_to_chat(db_session, temperature, max_tokens, top_p)
        await session.commit()

      # if instruction_id is provided, check if instruction exists
      if instruction_id:
        instruction = await self._get_prompt(instruction_id, session)
        if not instruction:
          raise HTTPException(status_code=status.HTTP_404_NOT_FOUND, detail="Instruction not found")
        # get the prompt from the instruction
        prompt = instruction.content

      # get the parent id from the last message of the chat session
      query = (
        select(MessageModel)
        .where(
          MessageModel.chat_session_id == chat_id,
          MessageModel.role != MessageRole.USER,
        )
        .order_by(MessageModel.created_at.desc())
      )
      result = await session.execute(query)
      last_message = result.scalars().first()
      parent_id = last_message.id if last_message else None

      # LLM processing logic
      if model_id:
        # Get LLM model
        query = select(LLMModel).where(LLMModel.id == model_id)
        result = await session.execute(query)
        llm_model = result.scalar_one_or_none()
        if not llm_model:
          raise HTTPException(
            status_code=status.HTTP_404_NOT_FOUND,
            detail="LLM model not found",
          )

        # Initialize billing - simple HOLD with qty=1
        try:
          # Create a more descriptive transaction message
          charge_description = f"Chat with {llm_model.name}: {message_data.content[:30]}..."

          charge = Charge(name=llm_model.name, user_id=user_id, org_id=org_id, session=session, service="chat")
          await charge.create(
            qty=1,
            metadata={"chat_id": str(chat_id), "model": llm_model.name, "provider": llm_model.provider},
            description=charge_description,  # Pass custom description
          )
        except Exception as billing_error:
          self.logger.error(f"Billing initialization failed: {str(billing_error)}")
          # Don't continue execution when billing fails - throw an appropriate error
          if "Insufficient credits" in str(billing_error):
            raise HTTPException(status_code=status.HTTP_402_PAYMENT_REQUIRED, detail="Insufficient credits to use this model.")

          raise HTTPException(status_code=status.HTTP_400_BAD_REQUEST, detail=f"Billing error: {str(billing_error)}")

        # Create user message
        user_message = MessageModel(
          chat_session_id=chat_id,
          parent_message_id=parent_id,
          model_id=model_id,
          content=message_data.content,
          prompt_id=instruction_id or None,
          role=MessageRole.USER,
          created_at=datetime.now(timezone.utc),
        )
        session.add(user_message)
        await session.commit()
        await session.refresh(user_message)
        self.logger.info(f"Created user message: {user_message.id}")

        # Handle file uploads if any
        files: List[Union[File, Image]] = []
        if message_data.file_uploads:
          # Fetch the file uploads from the database
          query = select(ChatUploadModel).filter(ChatUploadModel.id.in_(message_data.file_uploads))
          result = await session.execute(query)
          file_uploads = result.scalars().all()

          for file_upload in file_uploads:
            # Create the appropriate File object based on mimetype
            if file_upload.content_type.startswith("image/"):
              files.append(Image(url=file_upload.url))
            else:
              files.append(File(url=file_upload.url, mime_type=file_upload.content_type))

            # Create a new ChatUploadModel linking to this message
            new_upload = ChatUploadModel(
              message_id=user_message.id,
              filename=file_upload.filename,
              content_type=file_upload.content_type,
              file_size=file_upload.file_size,
              url=file_upload.url,
              _metadata=file_upload._metadata,
            )
            session.add(new_upload)

          # Commit the new file uploads
          await session.commit()
          self.logger.info(f"Processed {len(files)} file uploads")

        # Store the chat_id and is_new_chat at a higher scope for access in the async generator
        stored_chat_id = chat_id

        # generate a streaming response
        async def generate_model_response() -> AsyncGenerator[str, None]:
          full_response = ""
          buffer: list[str] = []
          token_count = 0
          input_tokens = 0

          # Stream the response
          self.logger.debug(f"Sending message to {llm_model.provider} {llm_model.version}")
          async for token in self.llm_factory.chat(
            provider=llm_model.provider,
            llm=llm_model.version,
            chat_session_id=chat_id,
            message=message_data.content,
            assets=files,
            prompt=prompt,
<<<<<<< HEAD
            temperature=effective_temp,
            max_tokens=effective_max,
            top_p=effective_top_p,
=======
            temperature=temperature,
            max_tokens=max_tokens,
            top_p=top_p,
            thinking=getattr(message_data, 'thinking', False),
>>>>>>> 3f12ef2b
          ):
            # Handle streaming
            if token.content is not None:
              # Check if this is a reasoning step by checking token type or content type
              if hasattr(token, 'type') and token.type == 'reasoning':
                # This is a reasoning step - send separately so frontend can show/hide it
                reasoning_data = {"type": "reasoning", "content": str(token.content)}
                yield f"data: {json.dumps(reasoning_data)}\n\n"
              elif "ReasoningStep" in str(type(token.content)):
                reasoning_data = {"type": "reasoning", "content": str(token.content)}
                yield f"data: {json.dumps(reasoning_data)}\n\n"
              else:
                buffer.append(token.content)
                full_response += token.content
                token_count += 1  # Simple token counting

            if len(buffer) >= self.chunk_size:
              d = {"message": "".join(buffer)}
              yield f"data: {json.dumps(d)}\n\n"
              buffer = []

          # Send remaining buffer
          if buffer:
            d = {"message": "".join(buffer)}
            yield f"data: {json.dumps(d)}\n\n"

          yield f"data: {json.dumps({'message': 'DONE'})}\n\n"

          # Create AI message
          ai_message = MessageModel(
            chat_session_id=chat_id,
            parent_message_id=user_message.id,
            model_id=model_id,
            content=full_response,
            role=MessageRole.MODEL,
            created_at=datetime.now(timezone.utc),
          )
          session.add(ai_message)
          await session.commit()
          await session.refresh(ai_message)
          self.logger.info(f"Created AI response message: {ai_message.id}")

          # Update chat title if needed
          response_message = full_response
          if is_new_chat:
            await self._update_chat_name(
              response_message,
              is_new_chat,
              org_id,
              user_id,
              session,
              stored_chat_id,
            )

          # IMPORTANT: Finalize the billing by converting HOLD to DEBIT
          if charge:
            try:
              # Estimate input tokens based on message length (simple approximation)
              input_tokens = len(message_data.content.split())
              # Use token_count as output tokens
              output_tokens = token_count

              # Get pricing from model (with null check)
              pricing = {"input": 1, "output": 1}  # Default fallback values
              if hasattr(llm_model, "model_metadata"):
                pricing = llm_model.model_metadata.get("credits_per_1000_tokens", {"input": 1, "output": 1})

              # Calculate total tokens with model-specific weights
              input_ratio = pricing.get("input", 1)
              output_ratio = pricing.get("output", 1)
              weighted_total = (input_tokens * input_ratio) + (output_tokens * output_ratio)

              # Finalize billing with token metrics
              await charge.calculate_and_update(
                metadata={
                  "input_tokens": input_tokens,
                  "output_tokens": output_tokens,
                  "total_tokens": int(weighted_total),
                  "input_ratio": input_ratio,
                  "output_ratio": output_ratio,
                  "user_message_id": str(user_message.id),
                  "ai_message_id": str(ai_message.id),
                },
                status="completed",
              )
              self.logger.info(f"Successfully finalized charge for chat {chat_id}")
            except Exception as e:
              self.logger.error(f"Error finalizing LLM chat billing: {str(e)}")
              # Attempt to complete billing anyway with basic info
              try:
                await charge.update(additional_metadata={"billing_error": str(e), "fallback_billing": True})
              except Exception as charge_error:
                self.logger.error(f"Failed to finalize charge: {str(charge_error)}")

        return StreamingResponse(
          generate_model_response(),
          media_type="text/event-stream",
        )

      # if chatting with an agent
      elif agent_id:
        # check if agent exists
        query = select(AgentModel).where(
          and_(
            AgentModel.id == agent_id,
            AgentModel.is_active,
          )
        )
        result = await session.execute(query)
        agent = result.scalar_one_or_none()
        if not agent:
          raise HTTPException(
            status_code=status.HTTP_404_NOT_FOUND,
            detail="Agent not found",
          )

        if not agent.is_active:
          raise HTTPException(
            status_code=status.HTTP_400_BAD_REQUEST,
            detail="Agent is not active",
          )

        agent_version = agent.version
        # Create the user's message
        user_message = MessageModel(
          chat_session_id=chat_id,
          parent_message_id=parent_id,
          agent_id=agent_id,
          content=message_data.content,
          role=MessageRole.USER,
          created_at=datetime.now(timezone.utc),
        )
        session.add(user_message)
        await session.commit()
        await session.refresh(user_message)

        request_id = user_message.id
        agent_base_url = settings.agent_base_url

        # Function to generate streaming response
        async def generate_agent_response() -> AsyncGenerator[str, None]:
          full_response = ""
          buffer: list[str] = []
          try:
            # Send a message to the agent with a higher timeout
            async with httpx.AsyncClient(timeout=httpx.Timeout(60.0)) as client:  # Set timeout to 30 seconds
              slug = agent.name.lower().replace(" ", "-")
              url = f"{agent_base_url}/{slug}/{agent_version}/invoke"
              print(f"Agent URL: {url}")
              params: dict = {
                "user_id": str(user_id),
                "org_id": str(org_id),
              }
              payload = {"query": message_data.content}  # Adjust payload to match the agent's expected input
              headers = {"x-request-id": str(request_id)}
              async with client.stream("POST", url, json=payload, headers=headers, params=params) as response:
                self.logger.debug(f"Agent response: {response}")
                if response.status_code != 200:
                  error_detail = f"Agent returned an error: {response.status_code}"
                  self.logger.error(error_detail)
                  yield f"data: {json.dumps({'error': error_detail})}\n\n"
                  return

                # Simplified streaming - pass through chunks as-is
                async for chunk in response.aiter_text():
                  if "DONE" in chunk:
                    break
                  try:
                    # Parse the JSON chunk to extract the "message" content
                    chunk_data = json.loads(chunk.replace("data: ", "").strip())
                    message = chunk_data.get("message", "")
                    full_response += message  # Append the message content to full_response
                    yield chunk
                  except json.JSONDecodeError:
                    self.logger.error(f"Failed to parse chunk: {chunk}")
                    yield f"data: {json.dumps({'error': 'Invalid chunk format'})}\n\n"

            # Yield any remaining data in the buffer
            if buffer:
              d = {"message": "".join(buffer)}
              yield f"data: {json.dumps(d)}\n\n"

            # Signal the end of the stream
            yield f"data: {json.dumps({'message': 'DONE'})}\n\n"

            # Create the agent's message
            agent_message = MessageModel(
              chat_session_id=chat_id,
              parent_message_id=user_message.id,
              agent_id=agent_id,
              content=full_response,
              role=MessageRole.AGENT,
              created_at=datetime.now(timezone.utc),
            )
            session.add(agent_message)
            await session.commit()
            await session.refresh(agent_message)

          except httpx.ReadTimeout as e:
            self.logger.error(f"Timeout while waiting for agent response: {e}", exc_info=True)
            yield f"data: {json.dumps({'error': 'Timeout while waiting for agent response'})}\n\n"
          except Exception as e:
            self.logger.error(f"Error during streaming response: {e}", exc_info=True)
            yield f"data: {json.dumps({'error': 'An error occurred during streaming'})}\n\n"
          # Get token counts from Agno session data
          if charge:
            try:
              # Query Agno session data
              query = text("""
                SELECT memory FROM __agno_chat_sessions
                WHERE session_id = :session_id
                ORDER BY created_at DESC LIMIT 1
              """)
              result = await session.execute(query, {"session_id": str(chat_id)})
              memory_data = result.scalar_one_or_none()
              if memory_data and "runs" in memory_data:
                # Get the runs - handle both single object and array cases
                runs = memory_data["runs"]

                # Get the last run (most recent interaction)
                last_run = runs[-1] if isinstance(runs, list) else runs

                if "response" in last_run and "metrics" in last_run["response"]:
                  metrics = last_run["response"]["metrics"]

                  # Get the current run's index in the history
                  run_index = len(metrics.get("input_tokens", [])) - 1 if isinstance(metrics.get("input_tokens", []), list) else 0

                  # Extract tokens for the current exchange using the correct index
                  input_tokens = (
                    metrics.get("input_tokens", [0])[run_index]
                    if isinstance(metrics.get("input_tokens", []), list)
                    else metrics.get("input_tokens", 0)
                  )
                  output_tokens = (
                    metrics.get("output_tokens", [0])[run_index]
                    if isinstance(metrics.get("output_tokens", []), list)
                    else metrics.get("output_tokens", 0)
                  )

                  self.logger.info(f"Token usage: input={input_tokens}, output={output_tokens}")

                  # Get pricing from model (with null check)
                  pricing = {"input": 1, "output": 1}  # Default fallback values
                  if llm_model and hasattr(llm_model, "model_metadata"):
                    pricing = llm_model.model_metadata.get("credits_per_1000_tokens", {"input": 1, "output": 1})

                  # Calculate total tokens with model-specific weights
                  input_ratio = pricing.get("input", 1)
                  output_ratio = pricing.get("output", 1)
                  weighted_total = (input_tokens * input_ratio) + (output_tokens * output_ratio)

                  # Pass the pricing info to the charge calculation
                  await charge.calculate_and_update(
                    metadata={
                      "input_tokens": input_tokens,
                      "output_tokens": output_tokens,
                      "total_tokens": int(weighted_total),  # Use weighted total
                      "input_ratio": input_ratio,
                      "output_ratio": output_ratio,
                      "user_message_id": str(user_message.id),
                    },
                    status="completed",
                  )
                else:
                  # Fallback if metrics not found
                  await charge.update(additional_metadata={"billing_error": "No metrics in response"})
              else:
                await charge.update(additional_metadata={"billing_error": "No runs in memory"})

            except Exception as e:
              self.logger.error(f"Error finalizing chat billing: {str(e)}")
              # Attempt to complete billing anyway
              try:
                await charge.update(additional_metadata={"billing_error": str(e), "fallback_billing": True})
              except Exception as charge_error:
                self.logger.error(f"Failed to finalize charge: {str(charge_error)}")

        return StreamingResponse(generate_agent_response(), media_type="text/event-stream")

      # Handle agent-based processing (if not using model_id)
      if agent_id and not model_id:
        # Return a placeholder error for now
        raise HTTPException(status_code=status.HTTP_501_NOT_IMPLEMENTED, detail="Agent-based chat not implemented yet")

      # Default fallback in case no specific processing was handled
      raise HTTPException(status_code=status.HTTP_400_BAD_REQUEST, detail="No valid processing method available for the provided parameters")

    except Exception as e:
      from traceback import print_exc

      print_exc()

      # Release charge if error occurs and it was successfully created
      if "charge" in locals() and charge and hasattr(charge, "transaction_id") and charge.transaction_id:
        try:
          await charge.delete(reason=f"Error processing message: {str(e)}")
        except Exception as release_error:
          self.logger.error(f"Failed to release charge: {str(release_error)}")

      # Re-raise HTTP exceptions with their original status code and message
      if isinstance(e, HTTPException):
        raise e

      # Only convert non-HTTP exceptions to a 500 error
      raise HTTPException(status_code=status.HTTP_500_INTERNAL_SERVER_ERROR, detail=f"Error sending message: {str(e)}")

  async def delete_session(
    self,
    session_id: UUID,
    session: AsyncSession = Depends(get_db),
    user: dict = Depends(RBAC("chats", "delete")),
  ) -> Dict[str, str]:
    """Delete a chat session."""
    # Check if chat session exists
    query = select(ChatModel).where(
      and_(
        ChatModel.id == session_id,
        ChatModel.user_id == user["id"],
        ChatModel.org_id == user["org_id"],
      )
    )
    result = await session.execute(query)
    db_session = result.scalar_one_or_none()

    if not db_session:
      raise HTTPException(status_code=status.HTTP_404_NOT_FOUND, detail="Chat session not found")

    # Delete the chat session
    await session.delete(db_session)
    await session.commit()

    return {"message": "Chat session deleted successfully"}

  async def post_bulk_delete_sessions(
    self,
    delete_data: BulkDeleteRequest,
    session: AsyncSession = Depends(get_db),
    user: dict = Depends(RBAC("chats", "delete")),
  ) -> Dict[str, str]:
    """Delete multiple chat sessions."""
    # Check if any of the requested chat sessions exist
    query = select(ChatModel).where(
      and_(
        ChatModel.id.in_(delete_data.chat_ids),
        ChatModel.user_id == user["id"],
        ChatModel.org_id == user["org_id"],
      )
    )
    result = await session.execute(query)
    db_sessions = result.scalars().all()

    if not db_sessions:
      raise HTTPException(status_code=status.HTTP_404_NOT_FOUND, detail="No chat sessions found to delete")

    for db_session in db_sessions:
      await session.delete(db_session)

    await session.commit()

    return {"message": f"{len(db_sessions)} chat sessions deleted successfully"}

  async def post_upload_file(
    self,
    org_id: UUID,
    file: UploadFile,
    chat_id: Optional[UUID] = None,
    session: AsyncSession = Depends(get_db),
    user: dict = Depends(RBAC("chats", "write")),
  ) -> ChatFileUploadResponse:
    """Upload a file to the public S3 bucket."""
    file_content = await file.read()
    salt = str(uuid.uuid4())
    file_name = None
    if file.filename:
      _, extension = file.filename.rsplit(".", 1)
      file_name = f"{salt}.{extension}"
    else:
      raise HTTPException(
        status_code=status.HTTP_400_BAD_REQUEST,
        detail="Filename is missing",
      )
    if chat_id:
      key = f"{org_id}/{chat_id}/{file_name}"
    else:
      key = f"chats/{org_id}/{file_name}"
    effective_content_type = (
      (file.content_type or "").strip()
      or (mimetypes.guess_type(file.filename)[0] if file.filename else None)
      or ("application/pdf" if (file.filename or "").lower().endswith(".pdf") else "application/octet-stream")
    )
    await self.s3_client.upload_file(file=BytesIO(file_content), key=key, content_type=effective_content_type)
    url = await self.s3_client.get_presigned_url(key=key, expires_in=3600 * 24 * 30)
    metadata = {
      "org_id": str(org_id),
      "filename": file.filename,
      "chat_id": str(chat_id) if chat_id else None,
    }
    db_upload = ChatUploadModel(
      filename=file_name,
      content_type=effective_content_type,
      file_size=file.size,
      url=url,
      _metadata=metadata,
    )
    session.add(db_upload)
    await session.commit()

    return ChatFileUploadResponse(id=db_upload.id, url=url)

  async def post_transcribe(
    self,
    audio_data: Optional[bytes] = None,
    content_type: Optional[str] = None,
    language: str = "en-US",
    file: Optional[UploadFile] = None,
    user: dict = Depends(JWTBearer()),
  ) -> Dict[str, str]:
    """
    Transcribe audio data to text.

    Args:
        audio_data: Raw audio data in bytes (optional if file is provided)
        content_type: MIME type of the audio (e.g., "audio/mp3", "audio/wav")
        language: Language code for transcription (default: "en-US")
        file: Uploaded audio file (optional if audio_data is provided)

    Returns:
        Dictionary with transcribed text and status
    """
    try:
      # Handle file upload case
      if file and not audio_data:
        file_content = await file.read()
        file_size = len(file_content)

        if file_size == 0:
          raise HTTPException(status_code=status.HTTP_400_BAD_REQUEST, detail="Uploaded file is empty")

        # Use tempfile module instead of hardcoded path
        # Create temporary file with proper extension
        temp_dir = tempfile.gettempdir()
        file_name = file.filename or "temp_audio_file"
        file_name = file_name.replace(" ", "_")  # Replace spaces with underscores
        temp_path = os.path.join(temp_dir, file_name)

        try:
          with open(temp_path, "wb") as f:
            f.write(file_content)
        except Exception as write_error:
          print(f"Warning: Could not save debug file: {str(write_error)}")
          # Continue even if we can't save the debug file

        # Pass correct arguments to transcribe function
        transcribed_text = await transcribe(source=file_content, content_type=file.content_type, language=language)
      # Handle raw bytes case
      elif audio_data and content_type:
        transcribed_text = await transcribe(source=audio_data, content_type=content_type, language=language)
      else:
        raise HTTPException(status_code=status.HTTP_400_BAD_REQUEST, detail="Either audio_data with content_type or file must be provided")

      return {"text": transcribed_text, "status": "success"}
    except Exception as e:
      from traceback import print_exc

      print_exc()

      # More detailed error message
      error_message = str(e)
      error_type = type(e).__name__

      raise HTTPException(status_code=status.HTTP_500_INTERNAL_SERVER_ERROR, detail=f"Error transcribing audio: {error_type}: {error_message}")

  async def post_prompt(
    self,
    data: TextInput,
    user: dict = Depends(JWTBearer()),
  ) -> StreamingResponse:
    """Generate prompts for a given text with streaming response."""
    try:

      async def content_generator():
        try:
          async for token in generate_prompts_stream(data.text, data.prompt_type, data.num_prompts, data.model):
            yield f"data: {json.dumps({'content': token})}\n\n"

          # Send a DONE message when complete
          yield f"data: {json.dumps({'content': 'DONE'})}\n\n"
        except Exception as e:
          yield f"data: {json.dumps({'error': str(e)})}\n\n"

      return StreamingResponse(content_generator(), media_type="text/event-stream")
    except Exception as e:
      raise HTTPException(status_code=status.HTTP_500_INTERNAL_SERVER_ERROR, detail=f"Error generating prompts: {str(e)}")

  ### PRIVATE METHODS ###

  def _get_effective_settings(
    self,
    chat: ChatModel,
    temperature: Optional[float],
    max_tokens: Optional[int],
    top_p: Optional[float]
  ) -> tuple[Optional[float], Optional[int], Optional[float]]:
    """Get effective settings: query params override saved settings."""
    saved_settings = chat._metadata.get("settings", {}) if chat._metadata else {}

    effective_temp = temperature if temperature is not None else saved_settings.get("temperature")
    effective_max = max_tokens if max_tokens is not None else saved_settings.get("max_tokens")
    effective_top_p = top_p if top_p is not None else saved_settings.get("top_p")

    return effective_temp, effective_max, effective_top_p

  def _save_settings_to_chat(
    self,
    chat: ChatModel,
    temperature: Optional[float],
    max_tokens: Optional[int],
    top_p: Optional[float]
  ) -> None:
    """Save provided settings to chat metadata."""
    if not chat._metadata:
      chat._metadata = {}
    if "settings" not in chat._metadata:
      chat._metadata["settings"] = {}

    if temperature is not None:
      chat._metadata["settings"]["temperature"] = temperature
    if max_tokens is not None:
      chat._metadata["settings"]["max_tokens"] = max_tokens
    if top_p is not None:
      chat._metadata["settings"]["top_p"] = top_p

  def _get_chat_settings(self, chat: ChatModel) -> Optional[ChatSettings]:
    """Extract ChatSettings from chat metadata."""
    if not chat._metadata or "settings" not in chat._metadata:
      return None

    settings_data = chat._metadata["settings"]
    return ChatSettings(
      temperature=settings_data.get("temperature"),
      max_tokens=settings_data.get("max_tokens"),
      top_p=settings_data.get("top_p")
    )

  async def _update_chat_name(
    self,
    response_text: str,
    is_new_chat: bool,
    org_id: UUID,
    user_id: UUID,
    session: AsyncSession,
    chat_id: Optional[UUID] = None,
  ):
    """Background task to update the chat name after the response is sent."""

    try:
      if not is_new_chat:
        return
      if not chat_id:
        return

      # Get the chat
      query = select(ChatModel).where(ChatModel.id == chat_id)
      result = await session.execute(query)
      db_session = result.scalar_one_or_none()

      if not db_session or db_session.title != "New Chat":
        return

      # Generate a name based on the AI response
      chat_name = await generate_chat_name(response_text)

      # Update the chat title
      db_session.title = chat_name
      await session.commit()

      # Broadcast the updated chat info via WebSocket
      response_data = {
        "id": str(chat_id),
        "title": chat_name,
        "user_id": str(user_id),
        "org_id": str(org_id),
      }
      await self.ws_manager.broadcast(
        org_id,
        {
          "data": response_data,
        },
        "chats",
        "write",
      )

      self.logger.debug(f"Updated chat {chat_id} title to: {chat_name}")

    except Exception as e:
      self.logger.error(f"Error updating chat name: {str(e)}")

  async def _get_prompt(self, prompt_id: UUID, session: AsyncSession) -> PromptModel:
    """Get a prompt from the database."""
    try:
      query = select(PromptModel).where(PromptModel.id == prompt_id)
      result = await session.execute(query)
      prompt = result.scalar_one_or_none()
      if not prompt:
        self.logger.error(f"Prompt not found: {prompt_id}")
        raise HTTPException(
          status_code=status.HTTP_404_NOT_FOUND,
          detail="Prompt not found",
        )
      return prompt

    except Exception as e:
      self.logger.error(f"Error getting prompt: {str(e)}")
      raise HTTPException(
        status_code=status.HTTP_500_INTERNAL_SERVER_ERROR,
        detail="Error getting prompt",
      )<|MERGE_RESOLUTION|>--- conflicted
+++ resolved
@@ -490,16 +490,10 @@
             message=message_data.content,
             assets=files,
             prompt=prompt,
-<<<<<<< HEAD
             temperature=effective_temp,
             max_tokens=effective_max,
             top_p=effective_top_p,
-=======
-            temperature=temperature,
-            max_tokens=max_tokens,
-            top_p=top_p,
             thinking=getattr(message_data, 'thinking', False),
->>>>>>> 3f12ef2b
           ):
             # Handle streaming
             if token.content is not None:
