import json
import os
import mimetypes
import tempfile
import uuid
from datetime import datetime, timezone
from io import BytesIO
from typing import AsyncGenerator, Dict, List, Optional, Union
from uuid import UUID

import httpx
from agno.media import File, Image
from fastapi import Depends, HTTPException, UploadFile, status
from fastapi.responses import JSONResponse, StreamingResponse
from sqlalchemy import and_, select, text
from sqlalchemy.ext.asyncio import AsyncSession

from config.settings import settings
from database import get_db
from dependencies.security import RBAC, JWTBearer
from libs.chats.v1 import LLMFactory, generate_chat_name, generate_prompts_stream, extract_file_content
from libs.s3.v1 import S3Client
from libs.speech.v1 import transcribe
from models import ChatModel, ChatUploadModel, LLMModel, MessageModel
from models.agent_model import AgentModel
from models.prompt_model import PromptModel
from services.__base.acquire import Acquire
from utils.charge import Charge

from .schema import (
  AllUploads,
  BulkDeleteRequest,
  ChatFileUploadResponse,
  ChatSessionCreate,
  ChatSessionResponse,
  ChatSessionUpdate,
  ChatSessionWithMessages,
  ChatSettings,
  ChatStatus,
  ChatUploadData,
  MessageCreate,
  MessageResponse,
  MessageRole,
  PromptData,
  TextInput,
)


class ChatService:
  """Chat service for managing chat sessions and messages."""

  http_exposed = [
    "get=list",
    "post=send_message",
    "post=chat_with_model",
    "delete=delete_session",
    "post=bulk_delete_sessions",
    "post=upload_file",
    "post=transcribe",
    "post=generate_prompts",
    "post=prompt",
    "get=available_knowledge_bases",
  ]

  def __init__(self, acquire: Acquire):
    """Initialize service."""
    self.acquire = acquire
    self.llm_factory = LLMFactory()
    self.chunk_size = 10
    self.s3_client = S3Client(bucket="chats")
    self.logger = acquire.logger
    self.ws_manager = acquire.ws_manager

  async def post(
    self,
    org_id: UUID,
    data: ChatSessionCreate,
    session: AsyncSession = Depends(get_db),
    user: dict = Depends(RBAC("chats", "write")),
  ) -> JSONResponse:
    """Create a new chat session."""
    # Prepare metadata with settings if provided
    metadata = {}
    if data.settings:
      metadata["settings"] = data.settings.dict(exclude_none=True)

    db_session = ChatModel(
      title=data.title or "New Chat",
      status=data.status,
      user_id=user["id"],
      org_id=user["org_id"],
      _metadata=metadata,
    )

    session.add(db_session)
    await session.commit()
    await session.refresh(db_session)

    return JSONResponse(
      status_code=status.HTTP_201_CREATED,
      content={"id": str(db_session.id), "message": "Chat session created successfully"},
    )

  async def put(
    self,
    chat_id: UUID,
    org_id: UUID,
    data: ChatSessionUpdate,
    session: AsyncSession = Depends(get_db),
    user: dict = Depends(RBAC("chats", "write")),
  ) -> JSONResponse:
    """Update an existing chat session."""
    # Get session
    query = select(ChatModel).where(
      and_(
        ChatModel.id == chat_id,
        ChatModel.user_id == user["id"],
        ChatModel.org_id == org_id,
      )
    )
    result = await session.execute(query)
    db_session = result.scalar_one_or_none()

    if not db_session:
      raise HTTPException(status_code=status.HTTP_404_NOT_FOUND, detail="Chat session not found")

    # Update fields
    if data.title is not None:
      db_session.title = data.title
    if data.status is not None:
      db_session.status = data.status

    # Update settings if provided
    if data.settings is not None:
      if not db_session._metadata:
        db_session._metadata = {}
      db_session._metadata["settings"] = data.settings.dict(exclude_none=True)

    await session.commit()
    await session.refresh(db_session)

    return JSONResponse(
      status_code=status.HTTP_200_OK,
      content={"id": str(db_session.id), "message": "Chat session updated successfully"},
    )

  async def get(
    self,
    chat_id: UUID,
    org_id: UUID,
    session: AsyncSession = Depends(get_db),
    user: dict = Depends(RBAC("chats", "read")),
  ) -> ChatSessionWithMessages:
    """Get a single chat session with its messages."""
    query = select(ChatModel).where(
      and_(
        ChatModel.id == chat_id,
        ChatModel.user_id == user["id"],
        ChatModel.org_id == user["org_id"],
      )
    )
    result = await session.execute(query)
    db_session = result.scalar_one_or_none()

    if not db_session:
      raise HTTPException(status_code=status.HTTP_404_NOT_FOUND, detail="Chat session not found")

    # Get messages
    query = select(MessageModel).where(MessageModel.chat_session_id == chat_id).order_by(MessageModel.created_at)
    result = await session.execute(query)
    messages = result.scalars().all()

    message_responses = []

    # Get all message IDs for this chat session
    message_ids = [msg.id for msg in messages]

    # Get all uploads for this chat session in a single query
    all_uploads_query = select(
      ChatUploadModel.id,
      ChatUploadModel.message_id,
      ChatUploadModel.filename,
      ChatUploadModel.file_size,
      ChatUploadModel.content_type,
      ChatUploadModel.url,
    ).where(ChatUploadModel.message_id.in_(message_ids))
    all_uploads_result = await session.execute(all_uploads_query)

    # Create a dictionary to hold uploads by message_id
    uploads_by_message: Dict[str, List[ChatUploadData]] = {}
    all_upload_items = []

    for row in all_uploads_result.mappings():
      upload_data = ChatUploadData(
        id=row.id,
        message_id=row.message_id,
        filename=row.filename,
        file_size=row.file_size,
        content_type=row.content_type,
        url=row.url,
      )

      # Add to the list of all uploads
      all_upload_items.append(upload_data)

      # Organize by message_id for message-specific uploads
      msg_id = row.message_id
      if msg_id not in uploads_by_message:
        uploads_by_message[msg_id] = []
      uploads_by_message[msg_id].append(upload_data)

    # Process each message and include prompt_data if prompt_id exists
    for msg in messages:
      prompt_data = None
      if msg.prompt_id:
        prompt_model = await self._get_prompt(msg.prompt_id, session)
        prompt_data = PromptData(
          id=prompt_model.id,
          title=prompt_model.title,
          description=prompt_model.description,
          content=prompt_model.content,
        )

      message_responses.append(
        MessageResponse(
          id=msg.id,
          content=msg.content,
          role=msg.role,
          chat_session_id=msg.chat_session_id,
          parent_message_id=msg.parent_message_id,
          model_id=msg.model_id,
          agent_id=msg.agent_id,
          prompt_data=prompt_data,  # Include the prompt_data here
          metadata=msg._metadata,
          created_at=msg.created_at.isoformat(),
        )
      )

    # Create the uploads model
    uploads_model = AllUploads(uploads=all_upload_items)

    return ChatSessionWithMessages(
      id=db_session.id,
      title=db_session.title,
      status=db_session.status,
      org_id=db_session.org_id,
      user_id=db_session.user_id,
      metadata=db_session._metadata,
      settings=self._get_chat_settings(db_session),
      created_at=db_session.created_at.isoformat(),
      updated_at=db_session.updated_at.isoformat(),
      messages=message_responses,
      uploads=uploads_model.uploads,
    )

  async def get_list(
    self,
    org_id: UUID,
    status: Optional[ChatStatus] = None,
    session: AsyncSession = Depends(get_db),
    user: dict = Depends(RBAC("chats", "read")),
  ) -> List[ChatSessionResponse]:
    """Get list of chat sessions for the user."""
    if status:
      query = (
        select(ChatModel)
        .where(
          and_(
            ChatModel.user_id == user["id"],
            ChatModel.org_id == user["org_id"],
            ChatModel.status == status,
          )
        )
        .order_by(ChatModel.updated_at.desc())
      )
    else:
      query = (
        select(ChatModel)
        .where(
          and_(
            ChatModel.user_id == user["id"],
            ChatModel.org_id == user["org_id"],
          )
        )
        .order_by(ChatModel.updated_at.desc())
      )

    result = await session.execute(query)
    db_sessions = result.scalars().all()

    return [
      ChatSessionResponse(
        id=db_session.id,
        title=db_session.title,
        status=db_session.status,
        org_id=db_session.org_id,
        user_id=db_session.user_id,
        metadata=db_session._metadata,
        settings=self._get_chat_settings(db_session),
        created_at=db_session.created_at.isoformat(),
        updated_at=db_session.updated_at.isoformat(),
      )
      for db_session in db_sessions
    ]

  async def post_send_message(
    self,
    message_data: MessageCreate,
    org_id: UUID,
    agent_id: Optional[UUID] = None,
    chat_id: Optional[UUID] = None,
    instruction_id: Optional[UUID] = None,
    model_id: Optional[UUID] = None,
    temperature: Optional[float] = None,
    max_tokens: Optional[int] = None,
    top_p: Optional[float] = None,
    session: AsyncSession = Depends(get_db),
    user: dict = Depends(RBAC("chats", "write")),
  ) -> StreamingResponse:
    """Send a message to a chat session."""
    is_new_chat = False
    db_session = None
    user_id = user["id"]
    prompt = None
    charge = None

    self.logger.info(f"Processing message request for model={model_id}, agent={agent_id}, chat={chat_id}")

    try:
      if not model_id and not agent_id:
        raise HTTPException(
          status_code=status.HTTP_400_BAD_REQUEST,
          detail="Either model_id or agent_id must be provided",
        )

      # Handle chat session creation/verification
      if not chat_id:
        db_session = ChatModel(
          title="New Chat",
          status=ChatStatus.ACTIVE,
          user_id=user_id,
          org_id=org_id,
        )
        session.add(db_session)
        await session.commit()
        await session.refresh(db_session)
        chat_id = db_session.id
        is_new_chat = True
        self.logger.info(f"Created new chat: {chat_id}")
      else:
        query = select(ChatModel).where(
          and_(
            ChatModel.id == chat_id,
            ChatModel.user_id == user["id"],
            ChatModel.org_id == user["org_id"],
          )
        )
        result = await session.execute(query)
        db_session = result.scalar_one_or_none()
        if not db_session:
          raise HTTPException(
            status_code=status.HTTP_404_NOT_FOUND,
            detail="Chat session not found",
          )
        # Flag to update the chat title if it's "New Chat"
        is_new_chat = db_session.title == "New Chat"

      # Get effective settings (saved + provided) and save any new settings
      effective_temp, effective_max, effective_top_p = self._get_effective_settings(
        db_session, temperature, max_tokens, top_p
      )

      # Save any new settings provided
      if any(x is not None for x in [temperature, max_tokens, top_p]):
        self._save_settings_to_chat(db_session, temperature, max_tokens, top_p)
        await session.commit()

      # if instruction_id is provided, check if instruction exists
      if instruction_id:
        instruction = await self._get_prompt(instruction_id, session)
        if not instruction:
          raise HTTPException(status_code=status.HTTP_404_NOT_FOUND, detail="Instruction not found")
        # get the prompt from the instruction
        prompt = instruction.content

      # get the parent id from the last message of the chat session
      query = (
        select(MessageModel)
        .where(
          MessageModel.chat_session_id == chat_id,
          MessageModel.role != MessageRole.USER,
        )
        .order_by(MessageModel.created_at.desc())
      )
      result = await session.execute(query)
      last_message = result.scalars().first()
      parent_id = last_message.id if last_message else None

      # LLM processing logic
      if model_id:
        # Get LLM model
        query = select(LLMModel).where(LLMModel.id == model_id)
        result = await session.execute(query)
        llm_model = result.scalar_one_or_none()
        if not llm_model:
          raise HTTPException(
            status_code=status.HTTP_404_NOT_FOUND,
            detail="LLM model not found",
          )

        # Initialize billing - simple HOLD with qty=1
        try:
          # Create a more descriptive transaction message
          charge_description = f"Chat with {llm_model.name}: {message_data.content[:30]}..."

          charge = Charge(name=llm_model.name, user_id=user_id, org_id=org_id, session=session, service="chat")
          await charge.create(
            qty=1,
            metadata={"chat_id": str(chat_id), "model": llm_model.name, "provider": llm_model.provider},
            description=charge_description,  # Pass custom description
          )
        except Exception as billing_error:
          self.logger.error(f"Billing initialization failed: {str(billing_error)}")
          # Don't continue execution when billing fails - throw an appropriate error
          if "Insufficient credits" in str(billing_error):
            raise HTTPException(status_code=status.HTTP_402_PAYMENT_REQUIRED, detail="Insufficient credits to use this model.")

          raise HTTPException(status_code=status.HTTP_400_BAD_REQUEST, detail=f"Billing error: {str(billing_error)}")

        # Create user message
        user_message = MessageModel(
          chat_session_id=chat_id,
          parent_message_id=parent_id,
          model_id=model_id,
          content=message_data.content,
          prompt_id=instruction_id or None,
          role=MessageRole.USER,
          _metadata={
            "knowledge_base_ids": message_data.knowledge_base_ids or []
          },
          created_at=datetime.now(timezone.utc),
        )
        session.add(user_message)
        await session.commit()
        await session.refresh(user_message)
        self.logger.info(f"Created user message: {user_message.id}")

        # Handle file uploads if any
        files: List[Union[File, Image]] = []
        file_content_for_prompt = ""

        if message_data.file_uploads:
          # Fetch the file uploads from the database
          query = select(ChatUploadModel).filter(ChatUploadModel.id.in_(message_data.file_uploads))
          result = await session.execute(query)
          file_uploads = result.scalars().all()

          for file_upload in file_uploads:
            # Create a new ChatUploadModel linking to this message
            new_upload = ChatUploadModel(
              message_id=user_message.id,
              filename=file_upload.filename,
              content_type=file_upload.content_type,
              file_size=file_upload.file_size,
              url=file_upload.url,
              _metadata=file_upload._metadata,
            )
            session.add(new_upload)

            # Handle file processing based on provider
            if llm_model.provider == "deepseek":
              # For DeepSeek: Extract text content using Agno readers
              try:
                extracted_text = await extract_file_content(
                  file_upload.url,
                  file_upload.filename,
                  file_upload.content_type
                )
                if extracted_text:
                  file_content_for_prompt += f"\n\n--- File: {file_upload.filename} ---\n{extracted_text}\n"
                  self.logger.info(f"Extracted content from {file_upload.filename} for DeepSeek")
              except Exception as e:
                self.logger.error(f"Failed to extract content from {file_upload.filename}: {str(e)}")
                file_content_for_prompt += f"\n\n--- File: {file_upload.filename} ---\n[Error processing file: {str(e)}]\n"
            else:
              # For other providers: Use existing file handling
              if file_upload.content_type.startswith("image/"):
                files.append(Image(url=file_upload.url))
              else:
                files.append(File(url=file_upload.url, mime_type=file_upload.content_type))

          # Commit the new file uploads
          await session.commit()

          if llm_model.provider == "deepseek":
            self.logger.info(f"Processed {len(file_uploads)} files for DeepSeek with text extraction")
          else:
            self.logger.info(f"Processed {len(files)} file uploads for {llm_model.provider}")

        # Store the chat_id and is_new_chat at a higher scope for access in the async generator
        stored_chat_id = chat_id

        # Search knowledge bases if provided
        enhanced_prompt = prompt if prompt is not None else ""
        if hasattr(message_data, 'knowledge_base_ids') and message_data.knowledge_base_ids:
          try:
            from services.kb.service import KnowledgeBaseService
            kb_service = KnowledgeBaseService(self.acquire)

            kb_context_parts = []
            for kb_id in message_data.knowledge_base_ids:
              try:
                chunks = await kb_service.post_search_chunks(
                  org_id=org_id,
                  kb_id=UUID(kb_id),
                  query=message_data.content,
                  limit=getattr(message_data, 'kb_search_limit', 10),
                  score_threshold=0.1,
                  session=session,
                  user=user
                )

                for chunk in chunks:
                  kb_context_parts.append(f"[Knowledge Base Context]: {chunk.content}")

              except Exception as e:
                self.logger.error(f"Error searching KB {kb_id}: {str(e)}")
                continue

            if kb_context_parts:
              kb_context = "\n\n".join(kb_context_parts)
              base_prompt = prompt if prompt is not None else ""
              enhanced_prompt = f"""{base_prompt}

KNOWLEDGE BASE CONTEXT:
{kb_context}

Use the above context to answer the user's question when relevant. If the context doesn't contain relevant information, use your high IQ to answer

"""
              self.logger.info(f"Enhanced prompt with context from {len(message_data.knowledge_base_ids)} knowledge bases")

          except Exception as e:
            self.logger.error(f"Error processing knowledge bases: {str(e)}")
            enhanced_prompt = prompt if prompt is not None else ""

        # Add file content to prompt for DeepSeek
        if file_content_for_prompt:
          enhanced_prompt += f"\n\nFILE CONTENT:{file_content_for_prompt}\n"
          self.logger.info("Added extracted file content to prompt")

        # generate a streaming response
        async def generate_model_response() -> AsyncGenerator[str, None]:
          full_response = ""
          buffer: list[str] = []
          token_count = 0
          input_tokens = 0

          # Stream the response
          self.logger.debug(f"Sending message to {llm_model.provider} {llm_model.version}")
          async for token in self.llm_factory.chat(
            provider=llm_model.provider,
            llm=llm_model.version,
            chat_session_id=chat_id,
            message=message_data.content,
            assets=files,
<<<<<<< HEAD
            prompt=enhanced_prompt,  # Use enhanced prompt with KB context
            temperature=effective_temp,
            max_tokens=effective_max,
            top_p=effective_top_p,
=======
            prompt=prompt,
            temperature=effective_temp,
            max_tokens=effective_max,
            top_p=effective_top_p,
            thinking=getattr(message_data, 'thinking', False),
>>>>>>> 646f5a90
          ):
            # Handle streaming
            if token.content is not None:
              # Check if this is a reasoning step by checking token type or content type
              if hasattr(token, 'type') and token.type == 'reasoning':
                # This is a reasoning step - send separately so frontend can show/hide it
                reasoning_data = {"type": "reasoning", "content": str(token.content)}
                yield f"data: {json.dumps(reasoning_data)}\n\n"
              elif "ReasoningStep" in str(type(token.content)):
                reasoning_data = {"type": "reasoning", "content": str(token.content)}
                yield f"data: {json.dumps(reasoning_data)}\n\n"
              else:
                buffer.append(token.content)
                full_response += token.content
                token_count += 1  # Simple token counting

            if len(buffer) >= self.chunk_size:
              d = {"message": "".join(buffer)}
              yield f"data: {json.dumps(d)}\n\n"
              buffer = []

          # Send remaining buffer
          if buffer:
            d = {"message": "".join(buffer)}
            yield f"data: {json.dumps(d)}\n\n"

          yield f"data: {json.dumps({'message': 'DONE'})}\n\n"

          # Create AI message
          ai_message = MessageModel(
            chat_session_id=chat_id,
            parent_message_id=user_message.id,
            model_id=model_id,
            content=full_response,
            role=MessageRole.MODEL,
            created_at=datetime.now(timezone.utc),
          )
          session.add(ai_message)
          await session.commit()
          await session.refresh(ai_message)
          self.logger.info(f"Created AI response message: {ai_message.id}")

          # Update chat title if needed
          response_message = full_response
          if is_new_chat:
            await self._update_chat_name(
              response_message,
              is_new_chat,
              org_id,
              user_id,
              session,
              stored_chat_id,
            )

          # IMPORTANT: Finalize the billing by converting HOLD to DEBIT
          if charge:
            try:
              # Estimate input tokens based on message length (simple approximation)
              input_tokens = len(message_data.content.split())
              # Use token_count as output tokens
              output_tokens = token_count

              # Get pricing from model (with null check)
              pricing = {"input": 1, "output": 1}  # Default fallback values
              if hasattr(llm_model, "model_metadata"):
                pricing = llm_model.model_metadata.get("credits_per_1000_tokens", {"input": 1, "output": 1})

              # Calculate total tokens with model-specific weights
              input_ratio = pricing.get("input", 1)
              output_ratio = pricing.get("output", 1)
              weighted_total = (input_tokens * input_ratio) + (output_tokens * output_ratio)

              # Finalize billing with token metrics
              await charge.calculate_and_update(
                metadata={
                  "input_tokens": input_tokens,
                  "output_tokens": output_tokens,
                  "total_tokens": int(weighted_total),
                  "input_ratio": input_ratio,
                  "output_ratio": output_ratio,
                  "user_message_id": str(user_message.id),
                  "ai_message_id": str(ai_message.id),
                },
                status="completed",
              )
              self.logger.info(f"Successfully finalized charge for chat {chat_id}")
            except Exception as e:
              self.logger.error(f"Error finalizing LLM chat billing: {str(e)}")
              # Attempt to complete billing anyway with basic info
              try:
                await charge.update(additional_metadata={"billing_error": str(e), "fallback_billing": True})
              except Exception as charge_error:
                self.logger.error(f"Failed to finalize charge: {str(charge_error)}")

        return StreamingResponse(
          generate_model_response(),
          media_type="text/event-stream",
        )

      # if chatting with an agent
      elif agent_id:
        # check if agent exists
        query = select(AgentModel).where(
          and_(
            AgentModel.id == agent_id,
            AgentModel.is_active,
          )
        )
        result = await session.execute(query)
        agent = result.scalar_one_or_none()
        if not agent:
          raise HTTPException(
            status_code=status.HTTP_404_NOT_FOUND,
            detail="Agent not found",
          )

        if not agent.is_active:
          raise HTTPException(
            status_code=status.HTTP_400_BAD_REQUEST,
            detail="Agent is not active",
          )

        agent_version = agent.version
        # Create the user's message
        user_message = MessageModel(
          chat_session_id=chat_id,
          parent_message_id=parent_id,
          agent_id=agent_id,
          content=message_data.content,
          role=MessageRole.USER,
          _metadata={
            "knowledge_base_ids": message_data.knowledge_base_ids or []
          },
          created_at=datetime.now(timezone.utc),
        )
        session.add(user_message)
        await session.commit()
        await session.refresh(user_message)

        request_id = user_message.id
        agent_base_url = settings.agent_base_url

        # Function to generate streaming response
        async def generate_agent_response() -> AsyncGenerator[str, None]:
          full_response = ""
          buffer: list[str] = []
          try:
            # Send a message to the agent with a higher timeout
            async with httpx.AsyncClient(timeout=httpx.Timeout(60.0)) as client:  # Set timeout to 30 seconds
              slug = agent.name.lower().replace(" ", "-")
              url = f"{agent_base_url}/{slug}/{agent_version}/invoke"
              print(f"Agent URL: {url}")
              params: dict = {
                "user_id": str(user_id),
                "org_id": str(org_id),
              }
              payload = {"query": message_data.content}  # Adjust payload to match the agent's expected input
              headers = {"x-request-id": str(request_id)}
              async with client.stream("POST", url, json=payload, headers=headers, params=params) as response:
                self.logger.debug(f"Agent response: {response}")
                if response.status_code != 200:
                  error_detail = f"Agent returned an error: {response.status_code}"
                  self.logger.error(error_detail)
                  yield f"data: {json.dumps({'error': error_detail})}\n\n"
                  return

                # Simplified streaming - pass through chunks as-is
                async for chunk in response.aiter_text():
                  if "DONE" in chunk:
                    break
                  try:
                    # Parse the JSON chunk to extract the "message" content
                    chunk_data = json.loads(chunk.replace("data: ", "").strip())
                    message = chunk_data.get("message", "")
                    full_response += message  # Append the message content to full_response
                    yield chunk
                  except json.JSONDecodeError:
                    self.logger.error(f"Failed to parse chunk: {chunk}")
                    yield f"data: {json.dumps({'error': 'Invalid chunk format'})}\n\n"

            # Yield any remaining data in the buffer
            if buffer:
              d = {"message": "".join(buffer)}
              yield f"data: {json.dumps(d)}\n\n"

            # Signal the end of the stream
            yield f"data: {json.dumps({'message': 'DONE'})}\n\n"

            # Create the agent's message
            agent_message = MessageModel(
              chat_session_id=chat_id,
              parent_message_id=user_message.id,
              agent_id=agent_id,
              content=full_response,
              role=MessageRole.AGENT,
              created_at=datetime.now(timezone.utc),
            )
            session.add(agent_message)
            await session.commit()
            await session.refresh(agent_message)

          except httpx.ReadTimeout as e:
            self.logger.error(f"Timeout while waiting for agent response: {e}", exc_info=True)
            yield f"data: {json.dumps({'error': 'Timeout while waiting for agent response'})}\n\n"
          except Exception as e:
            self.logger.error(f"Error during streaming response: {e}", exc_info=True)
            yield f"data: {json.dumps({'error': 'An error occurred during streaming'})}\n\n"
          # Get token counts from Agno session data
          if charge:
            try:
              # Query Agno session data
              query = text("""
                SELECT memory FROM __agno_chat_sessions
                WHERE session_id = :session_id
                ORDER BY created_at DESC LIMIT 1
              """)
              result = await session.execute(query, {"session_id": str(chat_id)})
              memory_data = result.scalar_one_or_none()
              if memory_data and "runs" in memory_data:
                # Get the runs - handle both single object and array cases
                runs = memory_data["runs"]

                # Get the last run (most recent interaction)
                last_run = runs[-1] if isinstance(runs, list) else runs

                if "response" in last_run and "metrics" in last_run["response"]:
                  metrics = last_run["response"]["metrics"]

                  # Get the current run's index in the history
                  run_index = len(metrics.get("input_tokens", [])) - 1 if isinstance(metrics.get("input_tokens", []), list) else 0

                  # Extract tokens for the current exchange using the correct index
                  input_tokens = (
                    metrics.get("input_tokens", [0])[run_index]
                    if isinstance(metrics.get("input_tokens", []), list)
                    else metrics.get("input_tokens", 0)
                  )
                  output_tokens = (
                    metrics.get("output_tokens", [0])[run_index]
                    if isinstance(metrics.get("output_tokens", []), list)
                    else metrics.get("output_tokens", 0)
                  )

                  self.logger.info(f"Token usage: input={input_tokens}, output={output_tokens}")

                  # Get pricing from model (with null check)
                  pricing = {"input": 1, "output": 1}  # Default fallback values
                  if llm_model and hasattr(llm_model, "model_metadata"):
                    pricing = llm_model.model_metadata.get("credits_per_1000_tokens", {"input": 1, "output": 1})

                  # Calculate total tokens with model-specific weights
                  input_ratio = pricing.get("input", 1)
                  output_ratio = pricing.get("output", 1)
                  weighted_total = (input_tokens * input_ratio) + (output_tokens * output_ratio)

                  # Pass the pricing info to the charge calculation
                  await charge.calculate_and_update(
                    metadata={
                      "input_tokens": input_tokens,
                      "output_tokens": output_tokens,
                      "total_tokens": int(weighted_total),  # Use weighted total
                      "input_ratio": input_ratio,
                      "output_ratio": output_ratio,
                      "user_message_id": str(user_message.id),
                    },
                    status="completed",
                  )
                else:
                  # Fallback if metrics not found
                  await charge.update(additional_metadata={"billing_error": "No metrics in response"})
              else:
                await charge.update(additional_metadata={"billing_error": "No runs in memory"})

            except Exception as e:
              self.logger.error(f"Error finalizing chat billing: {str(e)}")
              # Attempt to complete billing anyway
              try:
                await charge.update(additional_metadata={"billing_error": str(e), "fallback_billing": True})
              except Exception as charge_error:
                self.logger.error(f"Failed to finalize charge: {str(charge_error)}")

        return StreamingResponse(generate_agent_response(), media_type="text/event-stream")

      # Handle agent-based processing (if not using model_id)
      if agent_id and not model_id:
        # Return a placeholder error for now
        raise HTTPException(status_code=status.HTTP_501_NOT_IMPLEMENTED, detail="Agent-based chat not implemented yet")

      # Default fallback in case no specific processing was handled
      raise HTTPException(status_code=status.HTTP_400_BAD_REQUEST, detail="No valid processing method available for the provided parameters")

    except Exception as e:
      from traceback import print_exc

      print_exc()

      # Release charge if error occurs and it was successfully created
      if "charge" in locals() and charge and hasattr(charge, "transaction_id") and charge.transaction_id:
        try:
          await charge.delete(reason=f"Error processing message: {str(e)}")
        except Exception as release_error:
          self.logger.error(f"Failed to release charge: {str(release_error)}")

      # Re-raise HTTP exceptions with their original status code and message
      if isinstance(e, HTTPException):
        raise e

      # Only convert non-HTTP exceptions to a 500 error
      raise HTTPException(status_code=status.HTTP_500_INTERNAL_SERVER_ERROR, detail=f"Error sending message: {str(e)}")

  async def delete_session(
    self,
    session_id: UUID,
    session: AsyncSession = Depends(get_db),
    user: dict = Depends(RBAC("chats", "delete")),
  ) -> Dict[str, str]:
    """Delete a chat session."""
    # Check if chat session exists
    query = select(ChatModel).where(
      and_(
        ChatModel.id == session_id,
        ChatModel.user_id == user["id"],
        ChatModel.org_id == user["org_id"],
      )
    )
    result = await session.execute(query)
    db_session = result.scalar_one_or_none()

    if not db_session:
      raise HTTPException(status_code=status.HTTP_404_NOT_FOUND, detail="Chat session not found")

    # Delete the chat session
    await session.delete(db_session)
    await session.commit()

    return {"message": "Chat session deleted successfully"}

  async def post_bulk_delete_sessions(
    self,
    delete_data: BulkDeleteRequest,
    session: AsyncSession = Depends(get_db),
    user: dict = Depends(RBAC("chats", "delete")),
  ) -> Dict[str, str]:
    """Delete multiple chat sessions."""
    # Check if any of the requested chat sessions exist
    query = select(ChatModel).where(
      and_(
        ChatModel.id.in_(delete_data.chat_ids),
        ChatModel.user_id == user["id"],
        ChatModel.org_id == user["org_id"],
      )
    )
    result = await session.execute(query)
    db_sessions = result.scalars().all()

    if not db_sessions:
      raise HTTPException(status_code=status.HTTP_404_NOT_FOUND, detail="No chat sessions found to delete")

    for db_session in db_sessions:
      await session.delete(db_session)

    await session.commit()

    return {"message": f"{len(db_sessions)} chat sessions deleted successfully"}

  async def post_upload_file(
    self,
    org_id: UUID,
    file: UploadFile,
    chat_id: Optional[UUID] = None,
    session: AsyncSession = Depends(get_db),
    user: dict = Depends(RBAC("chats", "write")),
  ) -> ChatFileUploadResponse:
    """Upload a file to the public S3 bucket."""
    file_content = await file.read()
    salt = str(uuid.uuid4())
    file_name = None
    if file.filename:
      _, extension = file.filename.rsplit(".", 1)
      file_name = f"{salt}.{extension}"
    else:
      raise HTTPException(
        status_code=status.HTTP_400_BAD_REQUEST,
        detail="Filename is missing",
      )
    if chat_id:
      key = f"{org_id}/{chat_id}/{file_name}"
    else:
      key = f"chats/{org_id}/{file_name}"
    effective_content_type = (
      (file.content_type or "").strip()
      or (mimetypes.guess_type(file.filename)[0] if file.filename else None)
      or ("application/pdf" if (file.filename or "").lower().endswith(".pdf") else "application/octet-stream")
    )
    await self.s3_client.upload_file(file=BytesIO(file_content), key=key, content_type=effective_content_type)
    url = await self.s3_client.get_presigned_url(key=key, expires_in=3600 * 24 * 30)
    metadata = {
      "org_id": str(org_id),
      "filename": file.filename,
      "chat_id": str(chat_id) if chat_id else None,
    }
    db_upload = ChatUploadModel(
      filename=file_name,
      content_type=effective_content_type,
      file_size=file.size,
      url=url,
      _metadata=metadata,
    )
    session.add(db_upload)
    await session.commit()

    return ChatFileUploadResponse(id=db_upload.id, url=url)

  async def post_transcribe(
    self,
    audio_data: Optional[bytes] = None,
    content_type: Optional[str] = None,
    language: str = "en-US",
    file: Optional[UploadFile] = None,
    user: dict = Depends(JWTBearer()),
  ) -> Dict[str, str]:
    """
    Transcribe audio data to text.

    Args:
        audio_data: Raw audio data in bytes (optional if file is provided)
        content_type: MIME type of the audio (e.g., "audio/mp3", "audio/wav")
        language: Language code for transcription (default: "en-US")
        file: Uploaded audio file (optional if audio_data is provided)

    Returns:
        Dictionary with transcribed text and status
    """
    try:
      # Handle file upload case
      if file and not audio_data:
        file_content = await file.read()
        file_size = len(file_content)

        if file_size == 0:
          raise HTTPException(status_code=status.HTTP_400_BAD_REQUEST, detail="Uploaded file is empty")

        # Use tempfile module instead of hardcoded path
        # Create temporary file with proper extension
        temp_dir = tempfile.gettempdir()
        file_name = file.filename or "temp_audio_file"
        file_name = file_name.replace(" ", "_")  # Replace spaces with underscores
        temp_path = os.path.join(temp_dir, file_name)

        try:
          with open(temp_path, "wb") as f:
            f.write(file_content)
        except Exception as write_error:
          print(f"Warning: Could not save debug file: {str(write_error)}")
          # Continue even if we can't save the debug file

        # Pass correct arguments to transcribe function
        transcribed_text = await transcribe(source=file_content, content_type=file.content_type, language=language)
      # Handle raw bytes case
      elif audio_data and content_type:
        transcribed_text = await transcribe(source=audio_data, content_type=content_type, language=language)
      else:
        raise HTTPException(status_code=status.HTTP_400_BAD_REQUEST, detail="Either audio_data with content_type or file must be provided")

      return {"text": transcribed_text, "status": "success"}
    except Exception as e:
      from traceback import print_exc

      print_exc()

      # More detailed error message
      error_message = str(e)
      error_type = type(e).__name__

      raise HTTPException(status_code=status.HTTP_500_INTERNAL_SERVER_ERROR, detail=f"Error transcribing audio: {error_type}: {error_message}")

  async def post_prompt(
    self,
    data: TextInput,
    user: dict = Depends(JWTBearer()),
  ) -> StreamingResponse:
    """Generate prompts for a given text with streaming response."""
    try:

      async def content_generator():
        try:
          async for token in generate_prompts_stream(data.text, data.prompt_type, data.num_prompts, data.model):
            yield f"data: {json.dumps({'content': token})}\n\n"

          # Send a DONE message when complete
          yield f"data: {json.dumps({'content': 'DONE'})}\n\n"
        except Exception as e:
          yield f"data: {json.dumps({'error': str(e)})}\n\n"

      return StreamingResponse(content_generator(), media_type="text/event-stream")
    except Exception as e:
      raise HTTPException(status_code=status.HTTP_500_INTERNAL_SERVER_ERROR, detail=f"Error generating prompts: {str(e)}")

  ### PRIVATE METHODS ###

  def _get_effective_settings(
    self,
    chat: ChatModel,
    temperature: Optional[float],
    max_tokens: Optional[int],
    top_p: Optional[float]
  ) -> tuple[Optional[float], Optional[int], Optional[float]]:
    """Get effective settings: query params override saved settings."""
    saved_settings = chat._metadata.get("settings", {}) if chat._metadata else {}

    effective_temp = temperature if temperature is not None else saved_settings.get("temperature")
    effective_max = max_tokens if max_tokens is not None else saved_settings.get("max_tokens")
    effective_top_p = top_p if top_p is not None else saved_settings.get("top_p")

    return effective_temp, effective_max, effective_top_p

  def _save_settings_to_chat(
    self,
    chat: ChatModel,
    temperature: Optional[float],
    max_tokens: Optional[int],
    top_p: Optional[float]
  ) -> None:
    """Save provided settings to chat metadata."""
    if not chat._metadata:
      chat._metadata = {}
    if "settings" not in chat._metadata:
      chat._metadata["settings"] = {}

    if temperature is not None:
      chat._metadata["settings"]["temperature"] = temperature
    if max_tokens is not None:
      chat._metadata["settings"]["max_tokens"] = max_tokens
    if top_p is not None:
      chat._metadata["settings"]["top_p"] = top_p

  def _get_chat_settings(self, chat: ChatModel) -> Optional[ChatSettings]:
    """Extract ChatSettings from chat metadata."""
    if not chat._metadata or "settings" not in chat._metadata:
      return None

    settings_data = chat._metadata["settings"]
    return ChatSettings(
      temperature=settings_data.get("temperature"),
      max_tokens=settings_data.get("max_tokens"),
      top_p=settings_data.get("top_p")
    )

  async def _update_chat_name(
    self,
    response_text: str,
    is_new_chat: bool,
    org_id: UUID,
    user_id: UUID,
    session: AsyncSession,
    chat_id: Optional[UUID] = None,
  ):
    """Background task to update the chat name after the response is sent."""

    try:
      if not is_new_chat:
        return
      if not chat_id:
        return

      # Get the chat
      query = select(ChatModel).where(ChatModel.id == chat_id)
      result = await session.execute(query)
      db_session = result.scalar_one_or_none()

      if not db_session or db_session.title != "New Chat":
        return

      # Generate a name based on the AI response
      chat_name = await generate_chat_name(response_text)

      # Update the chat title
      db_session.title = chat_name
      await session.commit()

      # Broadcast the updated chat info via WebSocket
      response_data = {
        "id": str(chat_id),
        "title": chat_name,
        "user_id": str(user_id),
        "org_id": str(org_id),
      }
      await self.ws_manager.broadcast(
        org_id,
        {
          "data": response_data,
        },
        "chats",
        "write",
      )

      self.logger.debug(f"Updated chat {chat_id} title to: {chat_name}")

    except Exception as e:
      self.logger.error(f"Error updating chat name: {str(e)}")

  async def _get_prompt(self, prompt_id: UUID, session: AsyncSession) -> PromptModel:
    """Get a prompt from the database."""
    try:
      query = select(PromptModel).where(PromptModel.id == prompt_id)
      result = await session.execute(query)
      prompt = result.scalar_one_or_none()
      if not prompt:
        self.logger.error(f"Prompt not found: {prompt_id}")
        raise HTTPException(
          status_code=status.HTTP_404_NOT_FOUND,
          detail="Prompt not found",
        )
      return prompt

    except Exception as e:
      self.logger.error(f"Error getting prompt: {str(e)}")
      raise HTTPException(
        status_code=status.HTTP_500_INTERNAL_SERVER_ERROR,
        detail="Error getting prompt",
      )

  async def get_available_knowledge_bases(
    self,
    org_id: UUID,
    session: AsyncSession = Depends(get_db),
    user: dict = Depends(RBAC("kb", "read")),
  ):
    """Get available knowledge bases for chat."""
    try:
      from services.kb.service import KnowledgeBaseService
      kb_service = KnowledgeBaseService(self.acquire)
      return await kb_service.get_list(org_id=org_id, session=session, user=user)
    except Exception as e:
      self.logger.error(f"Error getting available knowledge bases: {str(e)}")
      raise HTTPException(
        status_code=status.HTTP_500_INTERNAL_SERVER_ERROR,
        detail="Error getting available knowledge bases",
      )<|MERGE_RESOLUTION|>--- conflicted
+++ resolved
@@ -564,18 +564,11 @@
             chat_session_id=chat_id,
             message=message_data.content,
             assets=files,
-<<<<<<< HEAD
             prompt=enhanced_prompt,  # Use enhanced prompt with KB context
             temperature=effective_temp,
             max_tokens=effective_max,
             top_p=effective_top_p,
-=======
-            prompt=prompt,
-            temperature=effective_temp,
-            max_tokens=effective_max,
-            top_p=effective_top_p,
             thinking=getattr(message_data, 'thinking', False),
->>>>>>> 646f5a90
           ):
             # Handle streaming
             if token.content is not None:
