--- conflicted
+++ resolved
@@ -1,17 +1,9 @@
 import json
-<<<<<<< HEAD
 from uuid import UUID, uuid4
 
 from fastapi import Depends, HTTPException, Request, status
 from fastapi.responses import JSONResponse
 from sqlalchemy import select, update
-=======
-from uuid import uuid4
-
-from fastapi import Depends, HTTPException, Request, status
-from fastapi.responses import JSONResponse
-from sqlalchemy import select
->>>>>>> 119b3288
 from sqlalchemy.ext.asyncio import AsyncSession
 
 from database import get_db
@@ -33,11 +25,7 @@
 class AuthService:
   """Authentication service."""
 
-<<<<<<< HEAD
   http_exposed = ["post=signup_invite", "put=invitation_update"]
-=======
-  http_exposed = ["post=signup_invite"]
->>>>>>> 119b3288
 
   def __init__(self, acquire: Acquire):
     """Initialize service."""
@@ -48,16 +36,12 @@
 
   async def post(self, request: Request, db: AsyncSession = Depends(get_db)) -> JSONResponse:
     """Post request."""
-<<<<<<< HEAD
     self.logger.info("Received Stytch webhook", headers=list(request.headers.keys()))
-=======
->>>>>>> 119b3288
     signature = request.headers["svix-signature"]
     svix_id = request.headers["svix-id"]
     svix_timestamp = request.headers["svix-timestamp"]
     body = await request.body()
 
-<<<<<<< HEAD
     self.logger.debug("Verifying webhook signature", svix_id=svix_id, svix_timestamp=svix_timestamp)
     status = verify_svix_signature(svix_id, svix_timestamp, body.decode("utf-8"), signature)
     if not status:
@@ -65,50 +49,38 @@
       raise HTTPException(status_code=400, detail="Invalid signature")
     data = json.loads(body.decode("utf-8"))
     self.logger.debug("Webhook payload received", action=data.get("action"))
-=======
+
     status = verify_svix_signature(svix_id, svix_timestamp, body.decode("utf-8"), signature)
     if not status:
       raise HTTPException(status_code=400, detail="Invalid signature")
     data = json.loads(body.decode("utf-8"))
->>>>>>> 119b3288
 
     user = data["user"]
     if data["action"] == "CREATE":
       if len(user["emails"]) == 0:
-<<<<<<< HEAD
         self.logger.warning("No email found in user data", user_id=user.get("user_id"))
         return JSONResponse(content={"message": "No email found"})
 
       self.logger.info("Creating new user from webhook", stytch_id=user.get("user_id"), email=user["emails"][0]["email"])
-=======
         return JSONResponse(content={"message": "No email found"})
-
->>>>>>> 119b3288
       db_user = await self._create_new_user(
         StytchUser(
           email=user["emails"][0]["email"],
           stytch_id=user["user_id"],
           first_name=user["name"]["first_name"],
           last_name=user["name"]["last_name"],
-<<<<<<< HEAD
           is_active=user["emails"][0]["verified"],
           password_id=user["password"]["password_id"],
-=======
->>>>>>> 119b3288
           metadata=data,
         ),
         db,
       )
       if db_user:
-<<<<<<< HEAD
         self.logger.info("Updating Stytch user with external ID", stytch_id=user["user_id"], external_id=str(db_user.id))
-=======
->>>>>>> 119b3288
         await stytch_base.update_user(
           user["user_id"],
           str(db_user.id),
         )
-<<<<<<< HEAD
       self.logger.info("User creation process completed", stytch_id=user["user_id"])
       return JSONResponse(content={"message": "User created successfully"})
 
@@ -151,16 +123,10 @@
     else:
       self.logger.warning("Unhandled webhook action", action=data.get("action"))
       return JSONResponse(content={"message": "Unhandled action"})
-=======
-      return JSONResponse(content={"message": "User created successfully"})
-    else:
-      return JSONResponse(content={"message": "Invalid action"})
->>>>>>> 119b3288
 
   async def post_signup_invite(
     self,
     user_data: InviteSignup,
-<<<<<<< HEAD
     token_payload: dict = Depends(RBAC("users", "invite")),
     session: AsyncSession = Depends(get_db),
   ) -> JSONResponse:
@@ -237,37 +203,6 @@
       raise HTTPException(status_code=status.HTTP_500_INTERNAL_SERVER_ERROR, detail=str(e))
 
   ### PRIVATE METHODS ###
-=======
-    token_payload: dict = Depends(RBAC("kb", "write")),
-    session: AsyncSession = Depends(get_db),
-  ) -> JSONResponse:
-    """Post signup invite."""
-    print(token_payload)
-    return JSONResponse(content={"status": "success"})
-
-  ### PRIVATE METHODS ###
-
-  async def _create_new_user(self, user_data: StytchUser, session: AsyncSession) -> UserModel | None:
-    """Create a new user."""
-    user = await session.execute(select(UserModel).where(UserModel.stytch_id == user_data.stytch_id))
-    results = user.unique().scalar_one_or_none()
-    if results:
-      return None
-    else:
-      user = UserModel(
-        email=user_data.email,
-        stytch_id=user_data.stytch_id,
-        first_name=user_data.first_name,
-        last_name=user_data.last_name,
-        _metadata=user_data.metadata,
-      )
-      session.add(user)
-      await session.flush()
-      await self._setup_default_organization(user, session)
-      await session.commit()
-      await session.refresh(user)
-      return user
->>>>>>> 119b3288
 
   async def _create_new_user(self, user_data: StytchUser, session: AsyncSession) -> UserModel | None:
     """Create a new user."""
@@ -349,9 +284,4 @@
       org_id=str(org.id),
     )
 
-    return org
-
-  async def _check_user_exists(self, email: str, session: AsyncSession) -> bool | UserModel:
-    """Check if a user exists in the database."""
-    user = await session.execute(select(UserModel).where(UserModel.email == email))
-    return user.unique().scalar_one_or_none()+    return org