--- conflicted
+++ resolved
@@ -1,8 +1,6 @@
 from datetime import timedelta
 from pathlib import Path
 from uuid import uuid4
-import os
-from pathlib import Path
 
 from fastapi import Depends, HTTPException, status
 from fastapi.responses import HTMLResponse
@@ -19,20 +17,8 @@
   UserModel,
 )
 from services.__base.acquire import Acquire
-<<<<<<< HEAD
-from services.org.model import OrganizationMemberModel, OrganizationModel
-from services.invitations.model import InvitationModel
-from services.invitations.schema import InvitationStatus
-
-# from .dependencies import get_current_active_user
-from .model import UserModel
-from .schema import TokenResponse, UserLogin, UserResponse, UserSignup, InviteSignup
-from fastapi.responses import HTMLResponse
-from sqlalchemy import and_
-=======
 
 from .schema import InviteSignup, TokenResponse, UserLogin, UserResponse, UserSignup
->>>>>>> bfda97d8
 
 
 class AuthService:
@@ -174,102 +160,6 @@
         detail=f"Failed to add user to organization: {str(e)}",
       )
 
-<<<<<<< HEAD
-    # Commit all changes
-    await session.commit()
-    await session.refresh(db_user)
-
-    self.logger.info("User signup completed successfully", user_id=str(db_user.id))
-    return UserResponse(id=db_user.id, email=db_user.email, message="User created successfully")
-
-  async def post_signup_invite(
-    self,
-    user_data: InviteSignup,
-    session: AsyncSession = Depends(get_db),
-  ) -> UserResponse:
-
-    # Validate invitation
-    query = select(InvitationModel).where(
-      InvitationModel.invite_token == user_data.invite_token,
-    )
-    result = await session.execute(query)
-    invitation = result.unique().scalar_one_or_none()
-
-    if not invitation:
-      self.logger.error(f"Invalid invitation token: {user_data.invite_token}")
-      raise HTTPException(
-        status_code=status.HTTP_400_BAD_REQUEST,
-        detail="Invalid invitation",
-      )
-
-    self.logger.info(f"Starting invite signup process for email: {invitation.invitee_email}")
-
-    # Check if invitation is pending
-    if invitation.status != int(InvitationStatus.PENDING):
-      self.logger.error(f"Invitation is not pending: {invitation.id}")
-      raise HTTPException(
-        status_code=status.HTTP_400_BAD_REQUEST,
-        detail=f"Invitation is not pending (current status: {InvitationStatus(invitation.status).name})",
-      )
-
-    # Check if user exists
-    user_query = select(UserModel).where(UserModel.email == invitation.invitee_email)
-    user_result = await session.execute(user_query)
-    if user_result.unique().scalar_one_or_none():
-      self.logger.error(f"Email already registered: {invitation.invitee_email}")
-      raise HTTPException(
-        status_code=status.HTTP_400_BAD_REQUEST,
-        detail="Email already registered",
-      )
-
-    # Create user
-    self.logger.debug("Creating new user", email=invitation.invitee_email)
-    user_dict = user_data.model_dump(exclude={"invite_token"})
-    user_dict["email"] = invitation.invitee_email
-    user_dict["password"] = self.utils.get_password_hash(user_dict["password"])
-    db_user = UserModel(**user_dict)
-    session.add(db_user)
-    await session.flush()
-
-    # Add user to organization with invited role
-    try:
-      self.logger.debug("Adding user to organization", user_id=str(db_user.id))
-      member = OrganizationMemberModel(
-        organization_id=invitation.organization_id,
-        user_id=db_user.id,
-        role_id=invitation.role_id,
-        status="active",  # Directly active as they're invited
-      )
-      session.add(member)
-
-      # Update invitation status
-      invitation.status = int(InvitationStatus.ACCEPTED)
-      session.add(invitation)
-
-      await session.commit()
-      await session.refresh(db_user)
-
-      self.logger.info(
-        "Invite signup completed successfully",
-        user_id=str(db_user.id),
-        org_id=str(invitation.organization_id),
-      )
-      return UserResponse(
-        id=db_user.id,
-        email=db_user.email,
-        message="User created and added to organization successfully",
-      )
-
-    except Exception as e:
-      await session.rollback()
-      self.logger.error(f"Failed to add user to organization: {str(e)}")
-      raise HTTPException(
-        status_code=status.HTTP_500_INTERNAL_SERVER_ERROR,
-        detail=f"Failed to add user to organization: {str(e)}",
-      )
-
-=======
->>>>>>> bfda97d8
   async def post_login(self, form_data: UserLogin, session: AsyncSession = Depends(get_db)) -> TokenResponse:
     """Login user."""
     self.logger.info("Login attempt", email=form_data.email)
@@ -311,21 +201,6 @@
   ) -> HTMLResponse:
     """Display the signup form for an invitation."""
     self.logger.info(f"Displaying invite signup page for email: {email}")
-<<<<<<< HEAD
-    
-    # Get invitation
-    query = select(InvitationModel).where(
-        and_(
-            InvitationModel.invite_token == token,
-            InvitationModel.invitee_email == email
-        )
-    )
-    result = await session.execute(query)
-    invitation = result.unique().scalar_one_or_none()
-    
-    # Get organization name
-    org = await self.models["OrganizationModel"].read(invitation.organization_id)
-=======
 
     # Get invitation
     query = select(InvitationModel).where(
@@ -346,25 +221,16 @@
 
     # Get organization name
     org = await OrganizationModel.read(invitation.organization_id)
->>>>>>> bfda97d8
     org_name = org.name if org else "Our Organization"
 
     # Return signup form for pending invitations
     template_path = Path(__file__).parent / "templates" / "signup_invite.html"
     with open(template_path, "r") as f:
-<<<<<<< HEAD
-        content = f.read().format(
-            org_name=org_name,
-            email=email,
-            token=token
-        )
-=======
       content = f.read().format(
         org_name=org_name,
         email=email,
         token=token,
       )
->>>>>>> bfda97d8
     return HTMLResponse(content=content, status_code=200)
 
   ### PRIVATE METHODS ###
