--- conflicted
+++ resolved
@@ -31,24 +31,10 @@
     self.acquire = acquire
     self.utils = acquire.utils
     self.settings = acquire.settings
-<<<<<<< HEAD
-    self.models = acquire.models
-=======
->>>>>>> 2e0a0fe7
     self.logger = acquire.logger
 
   async def post_signup(self, user_data: UserSignup, session: AsyncSession = Depends(get_db)) -> UserResponse:
     """Sign up a new user."""
-<<<<<<< HEAD
-    # Check if user exists
-
-    self.logger.info(f"Starting user signup process for email: {user_data.email}")
-
-    query = select(UserModel).where(UserModel.email == user_data.email)
-    result = await session.execute(query)
-    if result.unique().scalar_one_or_none():
-      self.logger.error(f"Email already registered: {user_data.email}")
-=======
     try:
       self.logger.info(f"Starting user signup process for email: {user_data.email}")
 
@@ -123,21 +109,15 @@
     user_result = await session.execute(user_query)
     if user_result.unique().scalar_one_or_none():
       self.logger.error(f"Email already registered: {invitation.invitee_email}")
->>>>>>> 2e0a0fe7
       raise HTTPException(
         status_code=status.HTTP_400_BAD_REQUEST,
         detail="Email already registered",
       )
 
     # Create user
-<<<<<<< HEAD
-    self.logger.debug("Creating new user", email=user_data.email)
-    user_dict = user_data.model_dump(exclude={"confirm_password"})
-=======
     self.logger.debug("Creating new user", email=invitation.invitee_email)
     user_dict = user_data.model_dump(exclude={"invite_token"})
     user_dict["email"] = invitation.invitee_email
->>>>>>> 2e0a0fe7
     user_dict["password"] = self.utils.get_password_hash(user_dict["password"])
     db_user = UserModel(**user_dict)
     session.add(db_user)
@@ -145,10 +125,6 @@
 
     # Add user to organization with invited role
     try:
-<<<<<<< HEAD
-      self.logger.debug("Setting up default organization", user_id=str(db_user.id))
-      await self._setup_default_organization(db_user, session)
-=======
       self.logger.debug("Adding user to organization", user_id=str(db_user.id))
       member = OrganizationMemberModel(
         organization_id=invitation.organization_id,
@@ -176,7 +152,6 @@
         message="User created and added to organization successfully",
       )
 
->>>>>>> 2e0a0fe7
     except Exception as e:
       await session.rollback()
       self.logger.error(f"Failed to add user to organization: {str(e)}")
@@ -185,16 +160,6 @@
         detail=f"Failed to add user to organization: {str(e)}",
       )
 
-<<<<<<< HEAD
-    # Commit all changes
-    await session.commit()
-    await session.refresh(db_user)
-
-    self.logger.info("User signup completed successfully", user_id=str(db_user.id))
-    return UserResponse(id=db_user.id, email=db_user.email, message="User created successfully")
-
-=======
->>>>>>> 2e0a0fe7
   async def post_login(self, form_data: UserLogin, session: AsyncSession = Depends(get_db)) -> TokenResponse:
     """Login user."""
     self.logger.info("Login attempt", email=form_data.email)
@@ -322,16 +287,9 @@
     await session.flush()
 
     self.logger.info(
-<<<<<<< HEAD
-          "Default organization setup complete",
-          user_id=str(user.id),
-          org_id=str(org.id)
-      )
-=======
       "Default organization setup complete",
       user_id=str(user.id),
       org_id=str(org.id),
     )
->>>>>>> 2e0a0fe7
 
     return org